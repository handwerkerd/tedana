"""
Utility functions for tedana decomposition
"""
import logging

import numpy as np
from scipy import stats

LGR = logging.getLogger("GENERAL")
<<<<<<< HEAD
RepLGR = logging.getLogger('REPORT')
RefLGR = logging.getLogger('REFERENCES')
=======
RepLGR = logging.getLogger("REPORT")
RefLGR = logging.getLogger("REFERENCES")
>>>>>>> f42ba638


def eimask(dd, ees=None):
    """
    Returns mask for data between [0.001, 5] * 98th percentile of dd

    Parameters
    ----------
    dd : (S x E x T) array_like
        Input data, where `S` is samples, `E` is echos, and `T` is time
    ees : (N,) :obj:`list`
        Indices of echos to assess from `dd` in calculating output

    Returns
    -------
    imask : (S x N) :obj:`numpy.ndarray`
        Boolean array denoting
    """

    if ees is None:
        ees = range(dd.shape[1])
    imask = np.zeros((dd.shape[0], len(ees)), dtype=bool)
    for ee in ees:
        if len(ees) == 1:
            LGR.debug("Creating eimask for optimal combination")
        else:
            LGR.debug("Creating eimask for echo {}".format(ee))
        perc98 = stats.scoreatpercentile(dd[:, ee, :].flatten(), 98, interpolation_method="lower")
        lthr, hthr = 0.001 * perc98, 5 * perc98
        LGR.debug("Eimask threshold boundaries: {:.03f} {:.03f}".format(lthr, hthr))
        m = dd[:, ee, :].mean(axis=1)
        imask[np.logical_and(m > lthr, m < hthr), ee] = True

    return imask<|MERGE_RESOLUTION|>--- conflicted
+++ resolved
@@ -7,13 +7,8 @@
 from scipy import stats
 
 LGR = logging.getLogger("GENERAL")
-<<<<<<< HEAD
-RepLGR = logging.getLogger('REPORT')
-RefLGR = logging.getLogger('REFERENCES')
-=======
 RepLGR = logging.getLogger("REPORT")
 RefLGR = logging.getLogger("REFERENCES")
->>>>>>> f42ba638
 
 
 def eimask(dd, ees=None):
