"""Tests for tedana.utils."""

import random
from os.path import dirname
from os.path import join as pjoin

import nibabel as nib
import numpy as np
import pytest

from tedana import io, utils

rs = np.random.RandomState(1234)
datadir = pjoin(dirname(__file__), "data")
fnames = [pjoin(datadir, f"echo{n}.nii.gz") for n in range(1, 4)]
tes = ["14.5", "38.5", "62.5"]


def test_unmask():
    # generate boolean mask + get number of True values
    mask = rs.choice([0, 1], size=(100,)).astype(bool)
    n_data = mask.sum()

    inputs = [
        (rs.rand(n_data, 3), float),  # 2D float
        (rs.rand(n_data, 3, 3), float),  # 3D float
        (rs.randint(10, size=(n_data, 3)), int),  # 2D int
        (rs.randint(10, size=(n_data, 3, 3)), int),  # 3D int
    ]

    for input, dtype in inputs:
        out = utils.unmask(input, mask)
        assert out.shape == (100,) + input.shape[1:]
        assert out.dtype == dtype


def test_dice():
    arr = rs.choice([0, 1], size=(100, 100))
    # identical arrays should have a Dice index of 1
    assert utils.dice(arr, arr) == 1.0
    # inverted arrays should have a Dice index of 0
    assert utils.dice(arr, np.logical_not(arr)) == 0.0
    # float arrays should return same as integer or boolean array
    assert utils.dice(arr * rs.rand(100, 100), arr * rs.rand(100, 100)) == 1.0
    # empty arrays still work
    assert utils.dice(np.array([]), np.array([])) == 0.0
    # different size arrays raise a ValueError
    with pytest.raises(ValueError):
        utils.dice(arr, rs.choice([0, 1], size=(20, 20)))


def test_andb():
    # test with a range of dimensions and ensure output dtype is int
    for ndim in range(1, 5):
        shape = (10,) * ndim
        out = utils.andb([rs.randint(10, size=shape) for f in range(5)])
        assert out.shape == shape
        assert out.dtype == int

    # confirm error raised when dimensions are not the same
    with pytest.raises(ValueError):
        utils.andb([rs.randint(10, size=(10, 10)), rs.randint(10, size=(20, 20))])


def test_reshape_niimg():
    fimg = nib.load(fnames[0])
    exp_shape = (64350, 5)

    # load filepath to image
    assert utils.reshape_niimg(fnames[0]).shape == exp_shape
    # load img_like object
    assert utils.reshape_niimg(fimg).shape == exp_shape
    # load array
    assert utils.reshape_niimg(fimg.get_fdata()).shape == exp_shape


def test_make_adaptive_mask():
    # load data make masks
    data = io.load_data(fnames, n_echos=len(tes))[0]
    mask, masksum = utils.make_adaptive_mask(data, getsum=True, threshold=1)

    # getsum doesn't change mask values
    assert np.allclose(mask, utils.make_adaptive_mask(data))
    # shapes are all the same
    assert mask.shape == masksum.shape == (64350,)
    assert np.allclose(mask, (masksum >= 1).astype(bool))
    # mask has correct # of entries
    assert mask.sum() == 50786
    # masksum has correct values
    vals, counts = np.unique(masksum, return_counts=True)
    assert np.allclose(vals, np.array([0, 1, 2, 3]))
    assert np.allclose(counts, np.array([13564, 3977, 5060, 41749]))

    # test user-defined mask
    # TODO: Add mask file with no bad voxels to test against
    mask, masksum = utils.make_adaptive_mask(
        data, mask=pjoin(datadir, "mask.nii.gz"), getsum=True, threshold=3
    )
    assert np.allclose(mask, (masksum >= 3).astype(bool))


# SMOKE TESTS


def test_smoke_reshape_niimg():
    """
<<<<<<< HEAD
    Ensure that reshape_niimg returns reasonable objects with random inputs.

=======
    Ensure that reshape_niimg returns reasonable objects with random inputs
>>>>>>> 3875ea7d
    in the correct format.

    Note: reshape_niimg could take in 3D or 4D array.
    """
    data_3d = np.random.random((100, 5, 20))
    data_4d = np.random.random((100, 5, 20, 50))

    assert utils.reshape_niimg(data_3d) is not None
    assert utils.reshape_niimg(data_4d) is not None

    with pytest.raises(TypeError):
        utils.reshape_niimg(5)

    with pytest.raises(ValueError):
        utils.reshape_niimg("/path/to/nonexistent/file")


def test_smoke_make_adaptive_mask():
    """
<<<<<<< HEAD
    Ensure that make_adaptive_mask returns reasonable objects with random inputs.

=======
    Ensure that make_adaptive_mask returns reasonable objects with random inputs
>>>>>>> 3875ea7d
    in the correct format.

    Note: make_adaptive_mask has optional paramters - mask and getsum.
    """
    n_samples = 100
    n_echos = 5
    n_times = 20
    data = np.random.random((n_samples, n_echos, n_times))
    mask = np.random.randint(2, size=n_samples)

    assert utils.make_adaptive_mask(data) is not None
    assert utils.make_adaptive_mask(data, mask=mask) is not None  # functions with mask
    assert utils.make_adaptive_mask(data, getsum=True) is not None  # functions when getsumis true


def test_smoke_unmask():
    """
<<<<<<< HEAD
    Ensure that unmask returns reasonable objects with random inputs.

=======
    Ensure that unmask returns reasonable objects with random inputs
>>>>>>> 3875ea7d
    in the correct format.

    Note: unmask could take in 1D or 2D or 3D arrays.
    """
    data_1d = np.random.random((100))
    data_2d = np.random.random((100, 5))
    data_3d = np.random.random((100, 5, 20))
    mask = np.random.randint(2, size=100)

    assert utils.unmask(data_1d, mask) is not None
    assert utils.unmask(data_2d, mask) is not None
    assert utils.unmask(data_3d, mask) is not None


def test_smoke_dice():
    """
<<<<<<< HEAD
    Ensure that dice returns reasonable objects with random inputs.

=======
    Ensure that dice returns reasonable objects with random inputs
>>>>>>> 3875ea7d
    in the correct format.

    Note: two arrays must be in the same length.
    """
    arr1 = np.random.random((100))
    arr2 = np.random.random((100))

    assert utils.dice(arr1, arr2) is not None


def test_smoke_andb():
    """
<<<<<<< HEAD
    Ensure that andb returns reasonable objects with random inputs.

=======
    Ensure that andb returns reasonable objects with random inputs
>>>>>>> 3875ea7d
    in the correct format.
    """
    arr = np.random.random((100, 10)).tolist()  # 2D list of "arrays"

    assert utils.andb(arr) is not None


def test_smoke_get_spectrum():
    """
<<<<<<< HEAD
    Ensure that get_spectrum returns reasonable objects with random inputs.

=======
    Ensure that get_spectrum returns reasonable objects with random inputs
>>>>>>> 3875ea7d
    in the correct format.
    """
    data = np.random.random((100))
    tr = random.random()

    spectrum, freqs = utils.get_spectrum(data, tr)
    assert spectrum is not None
    assert freqs is not None


def test_smoke_threshold_map():
    """
<<<<<<< HEAD
    Ensure that threshold_map returns reasonable objects with random inputs.

=======
    Ensure that threshold_map returns reasonable objects with random inputs
>>>>>>> 3875ea7d
    in the correct format.

    Note: using 3D array as img, some parameters are optional and are all tested.
    """
    img = np.random.random((10, 10, 10))  # 3D array must of of size S
    min_cluster_size = random.randint(1, 100)

    threshold = random.random()
    mask = np.random.randint(2, size=1000)

    assert utils.threshold_map(img, min_cluster_size) is not None

    # test threshold_map with different optional parameters
    assert utils.threshold_map(img, min_cluster_size, threshold=threshold) is not None
    assert utils.threshold_map(img, min_cluster_size, mask=mask) is not None
    assert utils.threshold_map(img, min_cluster_size, binarize=False) is not None
    assert utils.threshold_map(img, min_cluster_size, sided="one") is not None
    assert utils.threshold_map(img, min_cluster_size, sided="bi") is not None


def test_sec2millisec():
    """Ensure that sec2millisec returns 1000x the input values."""
    assert utils.sec2millisec(5) == 5000
    assert utils.sec2millisec(np.array([5])) == np.array([5000])


def test_millisec2sec():
    """Ensure that millisec2sec returns 1/1000x the input values."""
    assert utils.millisec2sec(5000) == 5
    assert utils.millisec2sec(np.array([5000])) == np.array([5])


# TODO: "BREAK" AND UNIT TESTS<|MERGE_RESOLUTION|>--- conflicted
+++ resolved
@@ -103,13 +103,8 @@
 
 
 def test_smoke_reshape_niimg():
-    """
-<<<<<<< HEAD
-    Ensure that reshape_niimg returns reasonable objects with random inputs.
-
-=======
-    Ensure that reshape_niimg returns reasonable objects with random inputs
->>>>>>> 3875ea7d
+    """Ensure that reshape_niimg returns reasonable objects with random inputs.
+
     in the correct format.
 
     Note: reshape_niimg could take in 3D or 4D array.
@@ -128,13 +123,8 @@
 
 
 def test_smoke_make_adaptive_mask():
-    """
-<<<<<<< HEAD
-    Ensure that make_adaptive_mask returns reasonable objects with random inputs.
-
-=======
-    Ensure that make_adaptive_mask returns reasonable objects with random inputs
->>>>>>> 3875ea7d
+    """Ensure that make_adaptive_mask returns reasonable objects with random inputs.
+
     in the correct format.
 
     Note: make_adaptive_mask has optional paramters - mask and getsum.
@@ -151,13 +141,8 @@
 
 
 def test_smoke_unmask():
-    """
-<<<<<<< HEAD
-    Ensure that unmask returns reasonable objects with random inputs.
-
-=======
-    Ensure that unmask returns reasonable objects with random inputs
->>>>>>> 3875ea7d
+    """Ensure that unmask returns reasonable objects with random inputs.
+
     in the correct format.
 
     Note: unmask could take in 1D or 2D or 3D arrays.
@@ -173,13 +158,8 @@
 
 
 def test_smoke_dice():
-    """
-<<<<<<< HEAD
-    Ensure that dice returns reasonable objects with random inputs.
-
-=======
-    Ensure that dice returns reasonable objects with random inputs
->>>>>>> 3875ea7d
+    """Ensure that dice returns reasonable objects with random inputs.
+
     in the correct format.
 
     Note: two arrays must be in the same length.
@@ -191,13 +171,8 @@
 
 
 def test_smoke_andb():
-    """
-<<<<<<< HEAD
-    Ensure that andb returns reasonable objects with random inputs.
-
-=======
-    Ensure that andb returns reasonable objects with random inputs
->>>>>>> 3875ea7d
+    """Ensure that andb returns reasonable objects with random inputs.
+
     in the correct format.
     """
     arr = np.random.random((100, 10)).tolist()  # 2D list of "arrays"
@@ -206,13 +181,8 @@
 
 
 def test_smoke_get_spectrum():
-    """
-<<<<<<< HEAD
-    Ensure that get_spectrum returns reasonable objects with random inputs.
-
-=======
-    Ensure that get_spectrum returns reasonable objects with random inputs
->>>>>>> 3875ea7d
+    """Ensure that get_spectrum returns reasonable objects with random inputs.
+
     in the correct format.
     """
     data = np.random.random((100))
@@ -224,13 +194,8 @@
 
 
 def test_smoke_threshold_map():
-    """
-<<<<<<< HEAD
-    Ensure that threshold_map returns reasonable objects with random inputs.
-
-=======
-    Ensure that threshold_map returns reasonable objects with random inputs
->>>>>>> 3875ea7d
+    """Ensure that threshold_map returns reasonable objects with random inputs.
+
     in the correct format.
 
     Note: using 3D array as img, some parameters are optional and are all tested.
