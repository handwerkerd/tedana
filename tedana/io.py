"""The io module handles most file input and output in the `tedana` workflow.

Other functions in the module help write outputs which require multiple
data sources, assist in writing per-echo verbose outputs, or act as helper
functions for any of the above.
"""
import json
import logging
import os
import os.path as op
from string import Formatter

import nibabel as nib
import numpy as np
import pandas as pd
from nilearn._utils import check_niimg
from nilearn.image import new_img_like

from tedana import utils
from tedana.stats import computefeats2, get_coeffs

LGR = logging.getLogger("GENERAL")
RepLGR = logging.getLogger("REPORT")
RefLGR = logging.getLogger("REFERENCES")

<<<<<<< HEAD
LGR = logging.getLogger("GENERAL")
RepLGR = logging.getLogger('REPORT')
RefLGR = logging.getLogger('REFERENCES')


class CustomEncoder(json.JSONEncoder):
    """Convert some types because of JSON serialization and numpy
    incompatibilities

    See here: https://stackoverflow.com/questions/50916422/python-typeerror-object-of-type-int64-is-not-json-serializable/50916741
    """
    def default(self, obj):
        # int64 non-serializable but is a numpy output
        if isinstance(obj, np.integer):
            return int(obj)
    
        # containers that are not serializable
        if isinstance(obj, np.ndarray):
            return obj.tolist()
        if isinstance (obj, set):
            return list(obj)

        return super(CustomEncoder, self).default(obj)


class OutputGenerator():
=======

class OutputGenerator:
>>>>>>> f42ba638
    """A class for managing tedana outputs.

    Parameters
    ----------
    reference_img : img_like
        The reference image which defines affine, shape, etc. of output images.
    convention : {"bidsv1.5.0", "orig", or other str}, optional
        Default is "bidsv1.5.0". Must correspond to a key in ``config``.
    out_dir : str, optional
        Output directory. Default is current working directory (".").
    prefix : None or str, optional
        Prefix to prepend to output filenames. Default is None, which means no prefix will be used.
    config : str, optional
        Path to configuration json file, which determines appropriate filenames based on file
        descriptions. Default is "auto", which uses tedana's default configuration file.
    make_figures : bool, optional
        Whether or not to actually make a figures directory

    Attributes
    ----------
    config : dict
        File naming configuration information.
    reference_img : img_like
        The reference image which defines affine, shape, etc. of output images.
    convention : str
        The naming convention for output files.
    out_dir : str
        Directory in which outputs will be saved.
    figures_dir : str
        Directory in which figures will be saved.
        This will correspond to a "figures" subfolder of ``out_dir``.
    prefix : str
        Prefix to prepend to output filenames.
    verbose : bool
        Whether or not to generate verbose output
    """

    def __init__(
        self,
        reference_img,
        convention="bidsv1.5.0",
        out_dir=".",
        prefix="",
        config="auto",
        make_figures=True,
        verbose=False,
    ):

        if config == "auto":
            config = op.join(utils.get_resource_path(), "config", "outputs.json")

        if convention == "bids":
            # modify to update default bids convention number
            convention = "bidsv1.5.0"

        config = load_json(config)

        cfg = {}
        for k, v in config.items():
            if convention not in v.keys():
                raise ValueError(
                    f"Convention {convention} is not one of the supported conventions "
                    f"({', '.join(v.keys())})"
                )
            cfg[k] = v[convention]
        self.config = cfg
        self.reference_img = check_niimg(reference_img)
        self.convention = convention
        self.out_dir = op.abspath(out_dir)
        self.figures_dir = op.join(out_dir, "figures")
        self.prefix = prefix + "_" if prefix != "" else ""
        self.verbose = verbose

        if not op.isdir(self.out_dir):
            LGR.info(f"Generating output directory: {self.out_dir}")
            os.mkdir(self.out_dir)

        if not op.isdir(self.figures_dir) and make_figures:
            LGR.info(f"Generating figures directory: {self.figures_dir}")
            os.mkdir(self.figures_dir)

    def _determine_extension(self, description, name):
        """Infer the extension for a file based on its description.

        Parameters
        ----------
        description : str
            The description of the file. Corresponds to a key in ``self.config``.
        name : str
            Filename corresponding to the description within ``self.config``.

        Returns
        -------
        extension : str
            File extension for the filename.
        """
        if description.endswith("img"):
            allowed_extensions = [".nii", ".nii.gz"]
            preferred_extension = ".nii.gz"
        elif description.endswith("json"):
            allowed_extensions = [".json"]
            preferred_extension = ".json"
        elif description.endswith("tsv"):
            allowed_extensions = [".tsv"]
            preferred_extension = ".tsv"

        if not any(name.endswith(ext) for ext in allowed_extensions):
            extension = preferred_extension
        else:
            extension = ""

        return extension

    def get_name(self, description, **kwargs):
        """Generate a file full path to simplify file output.

        Parameters
        ----------
        description : str
            The description of the file. Must be a key in ``self.config``.
        kwargs : keyword arguments
            Additional arguments used to format the base filename string.
            The most common is ``echo``.

        Returns
        -------
        name : str
            The full path for the filename.

        Notes
        -----
        This function uses kwargs to allow us to match named format
        specifiers in a configuration with a variable passed to this
        function. get_fields simplifies this process by creating a set of
        name variables based on the configuration which we expect to match
        a passed variable name, and then we fill in the value.
        """
        name = self.config[description]
        extension = self._determine_extension(description, name)

        name_variables = get_fields(name)
        for key, value in kwargs.items():
            if key not in name_variables:
                raise ValueError(
                    f"Argument {key} passed but has no match in format "
                    f"string. Available format variables: "
                    f"{name_variables} from {kwargs} and {name}."
                )

        name = name.format(**kwargs)
        name = op.join(self.out_dir, self.prefix + name + extension)
        return name

    def save_file(self, data, description, **kwargs):
        """Save data to a filename determined by the file's description and config info.

        Parameters
        ----------
        data : dict or img_like or pandas.DataFrame
            Data to save to file.
        description : str
            Description of the data, used to determine the appropriate filename from
            ``self.config``.

        Returns
        -------
        name : str
            The full file path of the saved file.
        """
        name = self.get_name(description, **kwargs)
        if description.endswith("img"):
            self.save_img(data, name)
        elif description.endswith("json"):
            self.save_json(data, name)
        elif description.endswith("tsv"):
            self.save_tsv(data, name)

        return name

    def save_img(self, data, name):
        """Save image data to a nifti file.

        Parameters
        ----------
        data : img_like
            Data to save to a file.
        name : str
            Full file path for output file.

        Notes
        -----
        Will coerce 64-bit float and int arrays into 32-bit arrays.
        """
        data_type = type(data)
        if not isinstance(data, np.ndarray):
            raise TypeError(f"Data supplied must of type np.ndarray, not {data_type}.")
        if data.ndim not in (1, 2):
            raise TypeError(f"Data must have number of dimensions in (1, 2), not {data.ndim}")

        # Coerce data to be 32-bit max in the cases of float64, int64
        # Note that int64 niftis cannot be read by mricroGL, AFNI
        vox_type = data.dtype
        if vox_type == np.int64:
            data = np.int32(data)
        elif vox_type == np.float64:
            data = np.float32(data)

        # Make new img and save
        img = new_nii_like(self.reference_img, data)
        img.to_filename(name)

    def save_json(self, data, name):
        """Save dictionary data to a json file.

        Parameters
        ----------
        data : dict
            Data to save to a file.
        name : str
            Full file path for output file.
        """
        data_type = type(data)
        if not isinstance(data, dict):
            raise TypeError(f"data must be a dict, not type {data_type}.")
        with open(name, "w") as fo:
            json.dump(data, fo, indent=4, sort_keys=True, cls=CustomEncoder)

    def save_tsv(self, data, name):
        """Save DataFrame to a tsv file.

        Parameters
        ----------
        data : pandas.DataFrame
            Data to save to a file.
        name : str
            Full file path for output file.
        """
        data_type = type(data)
        if not isinstance(data, pd.DataFrame):
            raise TypeError(f"data must be pd.Data, not type {data_type}.")
        data.to_csv(name, sep="\t", line_terminator="\n", na_rep="n/a", index=False)


def get_fields(name):
    """Identify all fields in an unformatted string.

    Examples
    --------
    >>> string = "{field1}{field2}{field3}"
    >>> fields = get_fields(string)
    >>> fields
    ["field1", "field2", "field3"]
    """
    formatter = Formatter()
    fields = [temp[1] for temp in formatter.parse(name) if temp[1] is not None]
    return fields


def load_json(path: str) -> dict:
    """Load a json file from path.

    Parameters
    ----------
    path: str
        The path to the json file to load

    Returns
    -------
    data : dict
        A dictionary representation of the JSON data.

    Raises
    ------
    FileNotFoundError if the file does not exist
    IsADirectoryError if the path is a directory instead of a file
    """
    with open(path, "r") as f:
        try:
            data = json.load(f)
        except json.decoder.JSONDecodeError:
            raise ValueError(f"File {path} is not a valid JSON.")
    return data


def add_decomp_prefix(comp_num, prefix, max_value):
    """
    Create component name with leading zeros matching number of components

    Parameters
    ----------
    comp_num : :obj:`int`
        Component number
    prefix : :obj:`str`
        A prefix to prepend to the component name. An underscore is
        automatically added between the prefix and the component number.
    max_value : :obj:`int`
        The maximum component number in the whole decomposition. Used to
        determine the appropriate number of leading zeros in the component
        name.

    Returns
    -------
    comp_name : :obj:`str`
        Component name in the form <prefix>_<zeros><comp_num>
    """
    n_digits = int(np.log10(max_value)) + 1
    comp_name = "{0:08d}".format(int(comp_num))
    comp_name = "{0}_{1}".format(prefix, comp_name[8 - n_digits :])
    return comp_name


def denoise_ts(data, mmix, mask, comptable):
    """Apply component classifications to data for denoising.

    Parameters
    ----------
    data : (S x T) array_like
        Input time series
    mmix : (C x T) array_like
        Mixing matrix for converting input data to component space, where `C`
        is components and `T` is the same as in `data`
    mask : (S,) array_like
        Boolean mask array
    comptable : (C x X) :obj:`pandas.DataFrame`
        Component metric table. One row for each component, with a column for
        each metric. Requires at least one column: "classification".

    Returns
    -------
    dnts : (S x T) array_like
        Denoised data (i.e., data with rejected components removed).
    hikts : (S x T) array_like
        High-Kappa data (i.e., data composed only of accepted components).
    lowkts : (S x T) array_like
        Low-Kappa data (i.e., data composed only of rejected components).
    """
    acc = comptable[comptable.classification == "accepted"].index.values
    rej = comptable[comptable.classification == "rejected"].index.values

    # mask and de-mean data
    mdata = data[mask]
    dmdata = mdata.T - mdata.T.mean(axis=0)

    # get variance explained by retained components
    betas = get_coeffs(dmdata.T, mmix, mask=None)
    varexpl = (1 - ((dmdata.T - betas.dot(mmix.T)) ** 2.0).sum() / (dmdata**2.0).sum()) * 100
    LGR.info("Variance explained by decomposition: {:.02f}%".format(varexpl))

    # create component-based data
    hikts = utils.unmask(betas[:, acc].dot(mmix.T[acc, :]), mask)
    lowkts = utils.unmask(betas[:, rej].dot(mmix.T[rej, :]), mask)
    dnts = utils.unmask(data[mask] - lowkts[mask], mask)
    return dnts, hikts, lowkts


# File Writing Functions
def write_split_ts(data, mmix, mask, comptable, io_generator, echo=0):
    """
    Splits `data` into denoised / noise / ignored time series and saves to disk

    Parameters
    ----------
    data : (S x T) array_like
        Input time series
    mmix : (C x T) array_like
        Mixing matrix for converting input data to component space, where `C`
        is components and `T` is the same as in `data`
    mask : (S,) array_like
        Boolean mask array
    io_generator : :obj:`tedana.io.OutputGenerator`
        Reference image to dictate how outputs are saved to disk
    out_dir : :obj:`str`, optional
        Output directory.
    echo: :obj: `int`, optional
        Echo number to generate filenames, used by some verbose
        functions. Default 0.

    Returns
    -------
    varexpl : :obj:`float`
        Percent variance of data explained by extracted + retained components

    Notes
    -----
    This function writes out several files:

    ============================    ============================================
    Filename                        Content
    ============================    ============================================
    [prefix]Accepted_bold.nii.gz    High-Kappa time series.
    [prefix]Rejected_bold.nii.gz    Low-Kappa time series.
    [prefix]Denoised_bold.nii.gz    Denoised time series.
    ============================    ============================================
    """
    acc = comptable[comptable.classification == "accepted"].index.values
    rej = comptable[comptable.classification == "rejected"].index.values

    dnts, hikts, lowkts = denoise_ts(data, mmix, mask, comptable)

    if len(acc) != 0:
        if echo != 0:
            fout = io_generator.save_file(hikts, "high kappa ts split img", echo=echo)
        else:
            fout = io_generator.save_file(hikts, "high kappa ts img")
        LGR.info("Writing high-Kappa time series: {}".format(fout))

    if len(rej) != 0:
        if echo != 0:
            fout = io_generator.save_file(lowkts, "low kappa ts split img", echo=echo)
        else:
            fout = io_generator.save_file(lowkts, "low kappa ts img")
        LGR.info("Writing low-Kappa time series: {}".format(fout))

    if echo != 0:
        fout = io_generator.save_file(dnts, "denoised ts split img", echo=echo)
    else:
        fout = io_generator.save_file(dnts, "denoised ts img")

    LGR.info("Writing denoised time series: {}".format(fout))


def writeresults(ts, mask, comptable, mmix, n_vols, io_generator):
    """
    Denoises `ts` and saves all resulting files to disk

    Parameters
    ----------
    ts : (S x T) array_like
        Time series to denoise and save to disk
    mask : (S,) array_like
        Boolean mask array
    comptable : (C x X) :obj:`pandas.DataFrame`
        Component metric table. One row for each component, with a column for
        each metric. Requires at least two columns: "component" and
        "classification".
    mmix : (C x T) array_like
        Mixing matrix for converting input data to component space, where `C`
        is components and `T` is the same as in `data`
    n_vols : :obj:`int`
        Number of volumes in original time series
    ref_img : :obj:`str` or img_like
        Reference image to dictate how outputs are saved to disk

    Notes
    -----
    This function writes out several files:

    =========================================    =====================================
    Filename                                     Content
    =========================================    =====================================
    desc-optcomAccepted_bold.nii.gz              High-Kappa time series.
    desc-optcomRejected_bold.nii.gz              Low-Kappa time series.
    desc-optcomDenoised_bold.nii.gz              Denoised time series.
    desc-ICA_components.nii.gz                   Spatial component maps for all
                                                 components.
    desc-ICAAccepted_components.nii.gz           Spatial component maps for accepted
                                                 components.
    desc-ICAAccepted_stat-z_components.nii.gz    Z-normalized spatial component maps
                                                 for accepted components.
    =========================================    =====================================

    See Also
    --------
    tedana.io.write_split_ts: Writes out time series files
    """
    acc = comptable[comptable.classification == "accepted"].index.values
    write_split_ts(ts, mmix, mask, comptable, io_generator)

    ts_B = get_coeffs(ts, mmix, mask)
    fout = io_generator.save_file(ts_B, "ICA components img")
    LGR.info("Writing full ICA coefficient feature set: {}".format(fout))

    if len(acc) != 0:
        fout = io_generator.save_file(ts_B[:, acc], "ICA accepted components img")
        LGR.info("Writing denoised ICA coefficient feature set: {}".format(fout))

        # write feature versions of components
        feats = computefeats2(split_ts(ts, mmix, mask, comptable)[0], mmix[:, acc], mask)
        feats = utils.unmask(feats, mask)
        fname = io_generator.save_file(feats, "z-scored ICA accepted components img")
        LGR.info("Writing Z-normalized spatial component maps: {}".format(fname))


def writeresults_echoes(catd, mmix, mask, comptable, io_generator):
    """
    Saves individually denoised echos to disk

    Parameters
    ----------
    catd : (S x E x T) array_like
        Input data time series
    mmix : (C x T) array_like
        Mixing matrix for converting input data to component space, where `C`
        is components and `T` is the same as in `data`
    mask : (S,) array_like
        Boolean mask array
    comptable : (C x X) :obj:`pandas.DataFrame`
        Component metric table. One row for each component, with a column for
        each metric. The index should be the component number.
    ref_img : :obj:`str` or img_like
        Reference image to dictate how outputs are saved to disk

    Notes
    -----
    This function writes out several files:

    =====================================    ===================================
    Filename                                 Content
    =====================================    ===================================
    echo-[echo]_desc-Accepted_bold.nii.gz    High-Kappa timeseries for echo
                                             number ``echo``.
    echo-[echo]_desc-Rejected_bold.nii.gz    Low-Kappa timeseries for echo
                                             number ``echo``.
    echo-[echo]_desc-Denoised_bold.nii.gz    Denoised timeseries for echo
                                             number ``echo``.
    =====================================    ===================================

    See Also
    --------
    tedana.io.write_split_ts: Writes out the files.
    """

    for i_echo in range(catd.shape[1]):
        LGR.info("Writing Kappa-filtered echo #{:01d} timeseries".format(i_echo + 1))
        write_split_ts(catd[:, i_echo, :], mmix, mask, comptable, io_generator, echo=(i_echo + 1))


# File Loading Functions
def load_data(data, n_echos=None):
    """Coerce input `data` files to required 3D array output.

    Parameters
    ----------
    data : :obj:`list` of img_like, :obj:`list` of :obj:`str`, :obj:`str`, or img_like
        A list of echo-wise img objects or paths to files.
        Single img objects or filenames are allowed as well, to support z-concatenated data.
    n_echos : :obj:`int`, optional
        Number of echos in provided data array. Only necessary if `data` is a single,
        z-concatenated file. Default: None

    Returns
    -------
    fdata : (S x E x T) :obj:`numpy.ndarray`
        Output data where `S` is samples, `E` is echos, and `T` is time.
    ref_img : img_like
        Reference image object for saving output files.
    """
    if n_echos is None and (isinstance(data, str) or len(data) == 1):
        raise ValueError(
            "Number of echos must be specified when a single z-concatenated file is supplied."
        )

    if not isinstance(data, (list, str, nib.spatialimages.SpatialImage)):
        raise TypeError(f"Unsupported type: {type(data)}")
    elif isinstance(data, list):
        for item in data:
            if not isinstance(item, (str, nib.spatialimages.SpatialImage)):
                raise TypeError(f"Unsupported type: {type(item)}")

        if len(data) == 1:  # a z-concatenated file was provided
            data = data[0]
        elif len(data) == 2:  # inviable -- need more than 2 echos
            raise ValueError(f"Cannot run `tedana` with only two echos: {data}")
        else:  # individual echo files were provided (surface or volumetric)
            fdata = np.stack([utils.reshape_niimg(f) for f in data], axis=1)
            ref_img = check_niimg(data[0])
            ref_img.header.extensions = []
            return np.atleast_3d(fdata), ref_img

    # Z-concatenated file/img
    img = check_niimg(data)
    (nx, ny), nz = img.shape[:2], img.shape[2] // n_echos
    fdata = utils.reshape_niimg(img.get_fdata().reshape(nx, ny, nz, n_echos, -1, order="F"))
    # create reference image
    ref_img = img.__class__(
        np.zeros((nx, ny, nz, 1)), affine=img.affine, header=img.header, extra=img.extra
    )
    ref_img.header.extensions = []
    ref_img.header.set_sform(ref_img.header.get_sform(), code=1)

    return fdata, ref_img


# Helper Functions
def new_nii_like(ref_img, data, affine=None, copy_header=True):
    """
    Coerces `data` into NiftiImage format like `ref_img`

    Parameters
    ----------
    ref_img : :obj:`str` or img_like
        Reference image
    data : (S [x T]) array_like
        Data to be saved
    affine : (4 x 4) array_like, optional
        Transformation matrix to be used. Default: `ref_img.affine`
    copy_header : :obj:`bool`, optional
        Whether to copy header from `ref_img` to new image. Default: True

    Returns
    -------
    nii : :obj:`nibabel.nifti1.Nifti1Image`
        NiftiImage
    """

    ref_img = check_niimg(ref_img)
    newdata = data.reshape(ref_img.shape[:3] + data.shape[1:])
    if ".nii" not in ref_img.valid_exts:
        # this is rather ugly and may lose some information...
        nii = nib.Nifti1Image(newdata, affine=ref_img.affine, header=ref_img.header)
    else:
        # nilearn's `new_img_like` is a very nice function
        nii = new_img_like(ref_img, newdata, affine=affine, copy_header=copy_header)
    nii.set_data_dtype(data.dtype)

    return nii


def split_ts(data, mmix, mask, comptable):
    """
    Splits `data` time series into accepted component time series and remainder

    Parameters
    ----------
    data : (S x T) array_like
        Input data, where `S` is samples and `T` is time
    mmix : (T x C) array_like
        Mixing matrix for converting input data to component space, where `C`
        is components and `T` is the same as in `data`
    mask : (S,) array_like
        Boolean mask array
    comptable : (C x X) :obj:`pandas.DataFrame`
        Component metric table. One row for each component, with a column for
        each metric. Requires at least two columns: "component" and
        "classification".

    Returns
    -------
    hikts : (S x T) :obj:`numpy.ndarray`
        Time series reconstructed using only components in `acc`
    resid : (S x T) :obj:`numpy.ndarray`
        Original data with `hikts` removed
    """
    acc = comptable[comptable.classification == "accepted"].index.values

    cbetas = get_coeffs(data - data.mean(axis=-1, keepdims=True), mmix, mask)
    betas = cbetas[mask]
    if len(acc) != 0:
        hikts = utils.unmask(betas[:, acc].dot(mmix.T[acc, :]), mask)
    else:
        hikts = None

    resid = data - hikts

    return hikts, resid<|MERGE_RESOLUTION|>--- conflicted
+++ resolved
@@ -22,11 +22,6 @@
 LGR = logging.getLogger("GENERAL")
 RepLGR = logging.getLogger("REPORT")
 RefLGR = logging.getLogger("REFERENCES")
-
-<<<<<<< HEAD
-LGR = logging.getLogger("GENERAL")
-RepLGR = logging.getLogger('REPORT')
-RefLGR = logging.getLogger('REFERENCES')
 
 
 class CustomEncoder(json.JSONEncoder):
@@ -50,10 +45,6 @@
 
 
 class OutputGenerator():
-=======
-
-class OutputGenerator:
->>>>>>> f42ba638
     """A class for managing tedana outputs.
 
     Parameters
