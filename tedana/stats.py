"""
Statistical functions
"""
import logging

import numpy as np
from scipy import stats

from tedana import utils
from tedana.due import BibTeX, Doi, due

LGR = logging.getLogger("GENERAL")
<<<<<<< HEAD
RepLGR = logging.getLogger('REPORT')
RefLGR = logging.getLogger('REFERENCES')
=======
RepLGR = logging.getLogger("REPORT")
RefLGR = logging.getLogger("REFERENCES")
>>>>>>> f42ba638


def getfbounds(n_echos):
    """
    Gets F-statistic boundaries based on number of echos

    Parameters
    ----------
    n_echos : :obj:`int`
        Number of echoes

    Returns
    -------
    fmin, fmid, fmax : :obj:`float`
        F-statistic thresholds for alphas of 0.05, 0.025, and 0.01,
        respectively.
    """
    f05 = stats.f.ppf(q=(1 - 0.05), dfn=1, dfd=(n_echos - 1))
    f025 = stats.f.ppf(q=(1 - 0.025), dfn=1, dfd=(n_echos - 1))
    f01 = stats.f.ppf(q=(1 - 0.01), dfn=1, dfd=(n_echos - 1))
    return f05, f025, f01


def computefeats2(data, mmix, mask=None, normalize=True):
    """
    Converts `data` to component space using `mmix`

    Parameters
    ----------
    data : (S x T) array_like
        Input data
    mmix : (T [x C]) array_like
        Mixing matrix for converting input data to component space, where `C`
        is components and `T` is the same as in `data`
    mask : (S,) array_like or None, optional
        Boolean mask array. Default: None
    normalize : bool, optional
        Whether to z-score output. Default: True

    Returns
    -------
    data_Z : (S x C) :obj:`numpy.ndarray`
        Data in component space
    """
    if data.ndim != 2:
        raise ValueError("Parameter data should be 2d, not {0}d".format(data.ndim))
    elif mmix.ndim not in [2]:
        raise ValueError("Parameter mmix should be 2d, not {0}d".format(mmix.ndim))
    elif (mask is not None) and (mask.ndim != 1):
        raise ValueError("Parameter mask should be 1d, not {0}d".format(mask.ndim))
    elif (mask is not None) and (data.shape[0] != mask.shape[0]):
        raise ValueError(
            "First dimensions (number of samples) of data ({0}) "
            "and mask ({1}) do not match.".format(data.shape[0], mask.shape[0])
        )
    elif data.shape[1] != mmix.shape[0]:
        raise ValueError(
            "Second dimensions (number of volumes) of data ({0}) "
            "and mmix ({1}) do not match.".format(data.shape[0], mmix.shape[0])
        )

    # demean masked data
    if mask is not None:
        data = data[mask, ...]
    # normalize data (subtract mean and divide by standard deviation) in the last dimension
    # so that least-squares estimates represent "approximate" correlation values (data_R)
    # assuming mixing matrix (mmix) values are also normalized
    data_vn = stats.zscore(data, axis=-1)

    # get betas of `data`~`mmix` and limit to range [-0.999, 0.999]
    data_R = get_coeffs(data_vn, mmix, mask=None)
    # Avoid abs(data_R) => 1, otherwise Fisher's transform will return Inf or -Inf
    data_R[data_R < -0.999] = -0.999
    data_R[data_R > 0.999] = 0.999

    # R-to-Z transform
    data_Z = np.arctanh(data_R)
    if data_Z.ndim == 1:
        data_Z = np.atleast_2d(data_Z).T

    # normalize data (only division by std)
    if normalize:
        # subtract mean and dividing by standard deviation
        data_Zm = stats.zscore(data_Z, axis=0)
        # adding back the mean
        data_Z = data_Zm + (data_Z.mean(axis=0, keepdims=True) / data_Z.std(axis=0, keepdims=True))

    return data_Z


def get_coeffs(data, X, mask=None, add_const=False):
    """
    Performs least-squares fit of `X` against `data`

    Parameters
    ----------
    data : (S [x E] x T) array_like
        Array where `S` is samples, `E` is echoes, and `T` is time
    X : (T [x C]) array_like
        Array where `T` is time and `C` is predictor variables
    mask : (S [x E]) array_like
        Boolean mask array
    add_const : bool, optional
        Add intercept column to `X` before fitting. Default: False

    Returns
    -------
    betas : (S [x E] x C) :obj:`numpy.ndarray`
        Array of `S` sample betas for `C` predictors
    """
    if data.ndim not in [2, 3]:
        raise ValueError("Parameter data should be 2d or 3d, not {0}d".format(data.ndim))
    elif X.ndim not in [2]:
        raise ValueError("Parameter X should be 2d, not {0}d".format(X.ndim))
    elif data.shape[-1] != X.shape[0]:
        raise ValueError(
            "Last dimension (dimension {0}) of data ({1}) does not "
            "match first dimension of "
            "X ({2})".format(data.ndim, data.shape[-1], X.shape[0])
        )

    # mask data and flip (time x samples)
    if mask is not None:
        if mask.ndim not in [1, 2]:
            raise ValueError("Parameter data should be 1d or 2d, not {0}d".format(mask.ndim))
        elif data.shape[0] != mask.shape[0]:
            raise ValueError(
                "First dimensions of data ({0}) and mask ({1}) do not "
                "match".format(data.shape[0], mask.shape[0])
            )
        mdata = data[mask, :].T
    else:
        mdata = data.T

    # coerce X to >=2d
    X = np.atleast_2d(X)

    if len(X) == 1:
        X = X.T

    if add_const:  # add intercept, if specified
        X = np.column_stack([X, np.ones((len(X), 1))])

    betas = np.linalg.lstsq(X, mdata, rcond=None)[0].T
    if add_const:  # drop beta for intercept, if specified
        betas = betas[:, :-1]

    if mask is not None:
        betas = utils.unmask(betas, mask)

    return betas


@due.dcite(
    BibTeX(
        """
           @article{hughett2007accurate,
             title={Accurate Computation of the F-to-z and t-to-z Transforms
                    for Large Arguments},
             author={Hughett, Paul},
             journal={Journal of Statistical Software},
             volume={23},
             number={1},
             pages={1--5},
             year={2007},
             publisher={Foundation for Open Access Statistics}
           }
           """
    ),
    description="Introduces T-to-Z transform.",
)
@due.dcite(Doi("10.5281/zenodo.32508"), description="Python implementation of T-to-Z transform.")
def t_to_z(t_values, dof):
    """
    Convert t-values to z-values.

    Parameters
    ----------
    t_values
    dof

    Returns
    -------
    out

    Notes
    -----
    From Vanessa Sochat's TtoZ package.
    https://github.com/vsoch/TtoZ
    """
    if not isinstance(t_values, np.ndarray):
        ret_float = True
        t_values = np.array([t_values])
    else:
        ret_float = False

    RepLGR.info(
        "T-statistics were converted to z-statistics using Dr. "
        "Vanessa Sochat's implementation (Sochat, 2015) of the method "
        "described in Hughett (2007)."
    )
    RefLGR.info(
        "Sochat, V. (2015). TtoZ Original Release. Zenodo. http://doi.org/10.5281/zenodo.32508."
    )
    RefLGR.info(
        "Hughett, P. (2007). Accurate Computation of the F-to-z and "
        "t-to-z Transforms for Large Arguments. Journal of "
        "Statistical Software, 23(1), 1-5."
    )

    # Select just the nonzero voxels
    nonzero = t_values[t_values != 0]

    # We will store our results here
    z_values = np.zeros(len(nonzero))

    # Select values less than or == 0, and greater than zero
    c = np.zeros(len(nonzero))
    k1 = nonzero <= c
    k2 = nonzero > c

    # Subset the data into two sets
    t1 = nonzero[k1]
    t2 = nonzero[k2]

    # Calculate p values for <=0
    p_values_t1 = stats.t.cdf(t1, df=dof)
    z_values_t1 = stats.norm.ppf(p_values_t1)

    # Calculate p values for > 0
    p_values_t2 = stats.t.cdf(-t2, df=dof)
    z_values_t2 = -stats.norm.ppf(p_values_t2)
    z_values[k1] = z_values_t1
    z_values[k2] = z_values_t2

    # Write new image to file
    out = np.zeros(t_values.shape)
    out[t_values != 0] = z_values

    if ret_float:
        out = out[0]
    return out<|MERGE_RESOLUTION|>--- conflicted
+++ resolved
@@ -10,13 +10,8 @@
 from tedana.due import BibTeX, Doi, due
 
 LGR = logging.getLogger("GENERAL")
-<<<<<<< HEAD
-RepLGR = logging.getLogger('REPORT')
-RefLGR = logging.getLogger('REFERENCES')
-=======
 RepLGR = logging.getLogger("REPORT")
 RefLGR = logging.getLogger("REFERENCES")
->>>>>>> f42ba638
 
 
 def getfbounds(n_echos):
