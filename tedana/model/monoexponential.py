--- conflicted
+++ resolved
@@ -64,7 +64,6 @@
         n_trs = 1
 
     data = data[mask]
-<<<<<<< HEAD
     n_voxels = data.shape[0]
     tes = np.array(tes)
 
@@ -108,39 +107,6 @@
     # Full T2* maps with S0 estimation errors
     t2saf = t2sa.copy()
     s0vaf = s0va.copy()
-=======
-    t2ss, s0vs = np.zeros([n_samp, n_echos - 1]), np.zeros([n_samp, n_echos - 1])
-
-    for echo in range(start_echo, n_echos + 1):
-        # perform log linear fit of echo times against MR signal
-        # make DV matrix: samples x (time series * echos)
-        B = np.log((np.abs(data[:, :echo, :]) + 1).reshape(len(data), -1).T)
-        # make IV matrix: intercept/TEs x (time series * echos)
-        x = np.column_stack([np.ones(echo), [-te for te in tes[:echo]]])
-        X = np.repeat(x, n_vols, axis=0)
-
-        beta = np.linalg.lstsq(X, B, rcond=None)[0]
-        t2s = 1. / beta[1, :].T
-        s0 = np.exp(beta[0, :]).T
-
-        t2s[np.isinf(t2s)] = 500.  # why 500?
-        s0[np.isnan(s0)] = 0.      # why 0?
-
-        t2ss[..., echo - 2] = np.squeeze(utils.unmask(t2s, mask))
-        s0vs[..., echo - 2] = np.squeeze(utils.unmask(s0, mask))
-
-    # create limited T2* and S0 maps
-    fl = np.zeros([n_samp, len(tes) - 1], dtype=bool)
-    for echo in range(n_echos - 1):
-        fl_ = np.squeeze(fl[..., echo])
-        fl_[masksum == echo + 2] = True
-        fl[..., echo] = fl_
-    t2sa, s0va = utils.unmask(t2ss[fl], masksum > 1), utils.unmask(s0vs[fl], masksum > 1)
-    # t2sa[masksum > 1], s0va[masksum > 1] = t2ss[fl], s0vs[fl]
-
-    # create full T2* maps with S0 estimation errors
-    t2saf, s0vaf = t2sa.copy(), s0va.copy()
->>>>>>> 4c2a4748
     t2saf[masksum == 1] = t2ss[masksum == 1, 0]
     s0vaf[masksum == 1] = s0vs[masksum == 1, 0]
 
