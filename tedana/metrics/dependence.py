"""Metrics evaluating component TE-dependence or -independence."""
import logging

import numpy as np
from scipy import stats

from tedana import io, utils
from tedana.stats import computefeats2, get_coeffs, t_to_z

<<<<<<< HEAD

=======
>>>>>>> f42ba638
LGR = logging.getLogger("GENERAL")
RepLGR = logging.getLogger("REPORT")
RefLGR = logging.getLogger("REFERENCES")


def calculate_weights(data_optcom, mixing):
    """Calculate standardized parameter estimates between data and mixing matrix.

    Parameters
    ----------
    data_optcom : (M x T) array_like
        Optimally combined data, already masked.
    mixing : (T x C) array_like
        Mixing matrix

    Returns
    -------
    weights : (M x C) array_like
        Standardized parameter estimates for optimally combined data against
        the mixing matrix.
    """
    assert data_optcom.shape[1] == mixing.shape[0]
    mixing_z = stats.zscore(mixing, axis=0)
    # compute un-normalized weight dataset (features)
    weights = computefeats2(data_optcom, mixing_z, normalize=False)
    return weights


def calculate_betas(data, mixing):
    """Calculate unstandardized parameter estimates between data and mixing matrix.

    Parameters
    ----------
    data : (M x [E] x T) array_like
        Data to calculate betas for
    mixing : (T x C) array_like
        Mixing matrix

    Returns
    -------
    betas : (M x [E] x C) array_like
        Unstandardized parameter estimates
    """
    if len(data.shape) == 2:
        data_optcom = data
        assert data_optcom.shape[1] == mixing.shape[0]
        # mean-center optimally-combined data
        data_optcom_dm = data_optcom - data_optcom.mean(axis=-1, keepdims=True)
        # betas are the result of a normal OLS fit of the mixing matrix
        # against the mean-center data
        betas = get_coeffs(data_optcom_dm, mixing)
        return betas
    else:
        betas = np.zeros([data.shape[0], data.shape[1], mixing.shape[1]])
        for n_echo in range(data.shape[1]):
            betas[:, n_echo, :] = get_coeffs(data[:, n_echo, :], mixing)
        return betas


def calculate_psc(data_optcom, optcom_betas):
    """Calculate percent signal change maps for components against optimally-combined data.

    Parameters
    ----------
    data_optcom : (M x T) array_like
        Optimally combined data, already masked.
    optcom_betas : (M x C) array_like
        Component-wise, unstandardized parameter estimates from the regression
        of the optimally combined data against component time series.

    Returns
    -------
    psc : (M x C) array_like
        Component-wise percent signal change maps.
    """
    assert data_optcom.shape[0] == optcom_betas.shape[0]
    psc = 100 * optcom_betas / data_optcom.mean(axis=-1, keepdims=True)
    return psc


def calculate_z_maps(weights, z_max=8):
    """Calculate component-wise z-statistic maps.

    This is done by z-scoring standardized parameter estimate maps and cropping extreme values.

    Parameters
    ----------
    weights : (M x C) array_like
        Standardized parameter estimate maps for components.
    z_max : float, optional
        Maximum z-statistic, used to crop extreme values. Values in the
        z-statistic maps greater than this value are set to it.

    Returns
    -------
    Z_maps : (M x C) array_like
        Z-statistic maps for components, reflecting voxel-wise component loadings.
    """
    Z_maps = stats.zscore(weights, axis=0)
    extreme_idx = np.abs(Z_maps) > z_max
    Z_maps[extreme_idx] = z_max * np.sign(Z_maps[extreme_idx])
    return Z_maps


def calculate_f_maps(data_cat, Z_maps, mixing, adaptive_mask, tes, f_max=500):
    """Calculate pseudo-F-statistic maps for TE-dependence and -independence models.

    Parameters
    ----------
    data_cat : (M x E x T) array_like
        Multi-echo data, already masked.
    Z_maps : (M x C) array_like
        Z-statistic maps for components, reflecting voxel-wise component loadings.
    mixing : (T x C) array_like
        Mixing matrix
    adaptive_mask : (M) array_like
        Adaptive mask, where each voxel's value is the number of echoes with
        "good signal". Limited to masked voxels.
    tes : (E) array_like
        Echo times in milliseconds, in the same order as the echoes in data_cat.
    f_max : float, optional
        Maximum F-statistic, used to crop extreme values. Values in the
        F-statistic maps greater than this value are set to it.

    Returns
    -------
    F_T2_maps, F_S0_maps, pred_T2_maps, pred_S0_maps : (M x C) array_like
        Pseudo-F-statistic maps for TE-dependence and -independence models,
        respectively.
    """
    assert data_cat.shape[0] == Z_maps.shape[0] == adaptive_mask.shape[0]
    assert data_cat.shape[1] == tes.shape[0]
    assert data_cat.shape[2] == mixing.shape[0]
    assert Z_maps.shape[1] == mixing.shape[1]

    # TODO: Remove mask arg from get_coeffs
    me_betas = get_coeffs(data_cat, mixing, mask=np.ones(data_cat.shape[:2], bool), add_const=True)
    n_voxels, n_echos, n_components = me_betas.shape
    mu = data_cat.mean(axis=-1, dtype=float)
    tes = np.reshape(tes, (n_echos, 1))

    # set up Xmats
    X1 = mu.T  # Model 1
    X2 = np.tile(tes, (1, n_voxels)) * mu.T  # Model 2

    F_T2_maps = np.zeros([n_voxels, n_components])
    F_S0_maps = np.zeros([n_voxels, n_components])
    pred_T2_maps = np.zeros([n_voxels, len(tes), n_components])
    pred_S0_maps = np.zeros([n_voxels, len(tes), n_components])

    for i_comp in range(n_components):
        # size of comp_betas is (n_echoes, n_samples)
        comp_betas = np.atleast_3d(me_betas)[:, :, i_comp].T
        alpha = (np.abs(comp_betas) ** 2).sum(axis=0)

        # Only analyze good echoes at each voxel
        for j_echo in np.unique(adaptive_mask[adaptive_mask >= 3]):
            mask_idx = adaptive_mask == j_echo
            alpha = (np.abs(comp_betas[:j_echo]) ** 2).sum(axis=0)

            # S0 Model
            # (S,) model coefficient map
            coeffs_S0 = (comp_betas[:j_echo] * X1[:j_echo, :]).sum(axis=0) / (
                X1[:j_echo, :] ** 2
            ).sum(axis=0)
            pred_S0 = X1[:j_echo, :] * np.tile(coeffs_S0, (j_echo, 1))
            SSE_S0 = (comp_betas[:j_echo] - pred_S0) ** 2
            SSE_S0 = SSE_S0.sum(axis=0)  # (S,) prediction error map
            F_S0 = (alpha - SSE_S0) * (j_echo - 1) / (SSE_S0)
            F_S0[F_S0 > f_max] = f_max
            F_S0_maps[mask_idx, i_comp] = F_S0[mask_idx]

            # T2 Model
            coeffs_T2 = (comp_betas[:j_echo] * X2[:j_echo, :]).sum(axis=0) / (
                X2[:j_echo, :] ** 2
            ).sum(axis=0)
            pred_T2 = X2[:j_echo] * np.tile(coeffs_T2, (j_echo, 1))
            SSE_T2 = (comp_betas[:j_echo] - pred_T2) ** 2
            SSE_T2 = SSE_T2.sum(axis=0)
            F_T2 = (alpha - SSE_T2) * (j_echo - 1) / (SSE_T2)
            F_T2[F_T2 > f_max] = f_max
            F_T2_maps[mask_idx, i_comp] = F_T2[mask_idx]

            pred_S0_maps[mask_idx, :j_echo, i_comp] = pred_S0.T[mask_idx, :]
            pred_T2_maps[mask_idx, :j_echo, i_comp] = pred_T2.T[mask_idx, :]

    return F_T2_maps, F_S0_maps, pred_T2_maps, pred_S0_maps


def threshold_map(maps, mask, ref_img, threshold, csize=None):
    """Perform cluster-extent thresholding.

    Parameters
    ----------
    maps : (M x C) array_like
        Statistical maps to be thresholded.
    mask : (S) array_like
        Binary mask.
    ref_img : img_like
        Reference image to convert to niimgs with.
    threshold : :obj:`float`
        Value threshold to apply to maps.
    csize : :obj:`int` or :obj:`None`, optional
        Minimum cluster size. If None, standard thresholding (non-cluster-extent) will be done.
        Default is None.

    Returns
    -------
    maps_thresh : (M x C) array_like
    """
    n_voxels, n_components = maps.shape
    maps_thresh = np.zeros([n_voxels, n_components], bool)
    if csize is None:
        csize = np.max([int(n_voxels * 0.0005) + 5, 20])
    else:
        csize = int(csize)

    for i_comp in range(n_components):
        # Cluster-extent threshold and binarize F-maps
        ccimg = io.new_nii_like(ref_img, np.squeeze(utils.unmask(maps[:, i_comp], mask)))

        maps_thresh[:, i_comp] = utils.threshold_map(
            ccimg, min_cluster_size=csize, threshold=threshold, mask=mask, binarize=True
        )
    return maps_thresh


def threshold_to_match(maps, n_sig_voxels, mask, ref_img, csize=None):
    """Cluster-extent threshold a map to target number of significant voxels.

    Resulting maps have roughly the requested number of significant voxels, after cluster-extent
    thresholding.

    Parameters
    ----------
    maps : (M x C) array_like
        Statistical maps to be thresholded.
    n_sig_voxels : (C) array_like
        Number of significant voxels to threshold to, for each map in maps.
    mask : (S) array_like
        Binary mask.
    ref_img : img_like
        Reference image to convert to niimgs with.
    csize : :obj:`int` or :obj:`None`, optional
        Minimum cluster size. If None, standard thresholding (non-cluster-extent) will be done.
        Default is None.

    Returns
    -------
    clmaps : (S x C) array_like
        Cluster-extent thresholded and binarized maps.
    """
    assert maps.shape[1] == n_sig_voxels.shape[0]

    n_voxels, n_components = maps.shape
    abs_maps = np.abs(maps)
    if csize is None:
        csize = np.max([int(n_voxels * 0.0005) + 5, 20])
    else:
        csize = int(csize)

    clmaps = np.zeros([n_voxels, n_components], bool)
    for i_comp in range(n_components):
        # Initial cluster-defining threshold is defined based on the number
        # of significant voxels from the F-statistic maps. This threshold
        # will be relaxed until the number of significant voxels from both
        # maps is roughly equal.
        ccimg = io.new_nii_like(ref_img, utils.unmask(stats.rankdata(abs_maps[:, i_comp]), mask))
        step = int(n_sig_voxels[i_comp] / 10)
        rank_thresh = n_voxels - n_sig_voxels[i_comp]

        while True:
            clmap = utils.threshold_map(
                ccimg,
                min_cluster_size=csize,
                threshold=rank_thresh,
                mask=mask,
                binarize=True,
            )
            if rank_thresh <= 0:  # all voxels significant
                break

            diff = n_sig_voxels[i_comp] - clmap.sum()
            if diff < 0 or clmap.sum() == 0:
                rank_thresh += step
                clmap = utils.threshold_map(
                    ccimg,
                    min_cluster_size=csize,
                    threshold=rank_thresh,
                    mask=mask,
                    binarize=True,
                )
                break
            else:
                rank_thresh -= step
        clmaps[:, i_comp] = clmap
    return clmaps


def calculate_dependence_metrics(F_T2_maps, F_S0_maps, Z_maps):
    """Calculate Kappa and Rho metrics from F-statistic maps.

    Just a weighted average over voxels.

    Parameters
    ----------
    F_T2_maps, F_S0_maps : (S x C) array_like
        Pseudo-F-statistic maps for TE-dependence and -independence models,
        respectively.
    Z_maps : (S x C) array_like
        Z-statistic maps for components, reflecting voxel-wise component loadings.

    Returns
    -------
    kappas, rhos : (C) array_like
        Averaged pseudo-F-statistics for TE-dependence and -independence
        models, respectively.
    """
    assert F_T2_maps.shape == F_S0_maps.shape == Z_maps.shape

    RepLGR.info(
        "Kappa (kappa) and Rho (rho) were calculated as measures of "
        "TE-dependence and TE-independence, respectively."
    )

    weight_maps = Z_maps**2.0
    n_components = Z_maps.shape[1]
    kappas, rhos = np.zeros(n_components), np.zeros(n_components)
    for i_comp in range(n_components):
        kappas[i_comp] = np.average(F_T2_maps[:, i_comp], weights=weight_maps[:, i_comp])
        rhos[i_comp] = np.average(F_S0_maps[:, i_comp], weights=weight_maps[:, i_comp])
    return kappas, rhos


def calculate_varex(optcom_betas):
    """Calculate unnormalized(?) variance explained from unstandardized parameter estimate maps.

    Parameters
    ----------
    optcom_betas : (S x C) array_like
        Component-wise, unstandardized parameter estimates from the regression
        of the optimally combined data against component time series.

    Returns
    -------
    varex : (C) array_like
        Unnormalized variance explained for each component.
    """
    compvar = (optcom_betas**2).sum(axis=0)
    varex = 100 * (compvar / compvar.sum())
    return varex


def calculate_varex_norm(weights):
    """Calculate normalized variance explained from standardized parameter estimate maps.

    Parameters
    ----------
    weights : (S x C) array_like
        Standardized parameter estimate maps for components.

    Returns
    -------
    varex_norm : (C) array_like
        Normalized variance explained scaled from 0 to 1.
    """
    compvar = (weights**2).sum(axis=0)
    varex_norm = compvar / compvar.sum()
    return varex_norm


def compute_dice(clmaps1, clmaps2, axis=0):
    """Compute the Dice similarity index between two thresholded and binarized maps.

    NaNs are converted automatically to zeroes.

    Parameters
    ----------
    clmaps1, clmaps2 : (S x C) array_like
        Thresholded and binarized arrays.
    axis : int or None, optional
        Axis along which to calculate DSI. Default is 0.

    Returns
    -------
    dice_values : array_like
        DSI values.
    """
    assert clmaps1.shape == clmaps2.shape

    dice_values = utils.dice(clmaps1, clmaps2, axis=axis)
    dice_values = np.nan_to_num(dice_values, 0)
    return dice_values


def compute_signal_minus_noise_z(Z_maps, Z_clmaps, F_T2_maps, z_thresh=1.95):
    """Compare signal and noise z-statistic distributions with a two-sample t-test.

    Divide voxel-level thresholded F-statistic maps into distributions of
    signal (voxels in significant clusters) and noise (voxels from
    non-significant clusters) statistics, then compare these distributions
    with a two-sample t-test. Convert the resulting t-statistics (per map)
    to normally distributed z-statistics.

    Parameters
    ----------
    Z_maps : (S x C) array_like
        Z-statistic maps for components, reflecting voxel-wise component loadings.
    Z_clmaps : (S x C) array_like
        Cluster-extent thresholded Z-statistic maps for components.
    F_T2_maps : (S x C) array_like
        Pseudo-F-statistic maps for components from TE-dependence models.
        Each voxel reflects the model fit for the component weights to the
        TE-dependence model across echoes.
    z_thresh : float, optional
        Z-statistic threshold for voxel-wise significance. Default is 1.95.

    Returns
    -------
    signal_minus_noise_z : (C) array_like
        Z-statistics from component-wise signal > noise paired t-tests.
    signal_minus_noise_p : (C) array_like
        P-values from component-wise signal > noise paired t-tests.
    """
    assert Z_maps.shape == Z_clmaps.shape == F_T2_maps.shape

    n_components = Z_maps.shape[1]
    signal_minus_noise_z = np.zeros(n_components)
    signal_minus_noise_p = np.zeros(n_components)
    noise_idx = (np.abs(Z_maps) > z_thresh) & (Z_clmaps == 0)
    countnoise = noise_idx.sum(axis=0)
    countsignal = Z_clmaps.sum(axis=0)
    for i_comp in range(n_components):
        noise_FT2_Z = 0.5 * np.log(F_T2_maps[noise_idx[:, i_comp], i_comp])
        signal_FT2_Z = 0.5 * np.log(F_T2_maps[Z_clmaps[:, i_comp] == 1, i_comp])
        n_noise_dupls = noise_FT2_Z.size - np.unique(noise_FT2_Z).size
        if n_noise_dupls:
            LGR.debug(
                "For component {}, {} duplicate noise F-values "
                "detected.".format(i_comp, n_noise_dupls)
            )
        n_signal_dupls = signal_FT2_Z.size - np.unique(signal_FT2_Z).size
        if n_signal_dupls:
            LGR.debug(
                "For component {}, {} duplicate signal F-values "
                "detected.".format(i_comp, n_signal_dupls)
            )
        dof = countnoise[i_comp] + countsignal[i_comp] - 2

        t_value, signal_minus_noise_p[i_comp] = stats.ttest_ind(
            signal_FT2_Z, noise_FT2_Z, equal_var=False
        )
        signal_minus_noise_z[i_comp] = t_to_z(t_value, dof)

    signal_minus_noise_z = np.nan_to_num(signal_minus_noise_z, 0)
    signal_minus_noise_p = np.nan_to_num(signal_minus_noise_p, 0)
    return signal_minus_noise_z, signal_minus_noise_p


def compute_signal_minus_noise_t(Z_maps, Z_clmaps, F_T2_maps, z_thresh=1.95):
    """Compare signal and noise t-statistic distributions with a two-sample t-test.

    Divide voxel-level thresholded F-statistic maps into distributions of
    signal (voxels in significant clusters) and noise (voxels from
    non-significant clusters) statistics, then compare these distributions
    with a two-sample t-test.

    Parameters
    ----------
    Z_maps : (S x C) array_like
        Z-statistic maps for components, reflecting voxel-wise component loadings.
    Z_clmaps : (S x C) array_like
        Cluster-extent thresholded Z-statistic maps for components.
    F_T2_maps : (S x C) array_like
        Pseudo-F-statistic maps for components from TE-dependence models.
        Each voxel reflects the model fit for the component weights to the
        TE-dependence model across echoes.
    z_thresh : float, optional
        Z-statistic threshold for voxel-wise significance. Default is 1.95.

    Returns
    -------
    signal_minus_noise_t : (C) array_like
        T-statistics from component-wise signal > noise paired t-tests.
    signal_minus_noise_p : (C) array_like
        P-values from component-wise signal > noise paired t-tests.
    """
    assert Z_maps.shape == Z_clmaps.shape == F_T2_maps.shape

    n_components = Z_maps.shape[1]
    signal_minus_noise_t = np.zeros(n_components)
    signal_minus_noise_p = np.zeros(n_components)
    noise_idx = (np.abs(Z_maps) > z_thresh) & (Z_clmaps == 0)
    for i_comp in range(n_components):
        # NOTE: Why only compare distributions of *unique* F-statistics?
        noise_FT2_Z = np.log10(np.unique(F_T2_maps[noise_idx[:, i_comp], i_comp]))
        signal_FT2_Z = np.log10(np.unique(F_T2_maps[Z_clmaps[:, i_comp] == 1, i_comp]))
        (signal_minus_noise_t[i_comp], signal_minus_noise_p[i_comp]) = stats.ttest_ind(
            signal_FT2_Z, noise_FT2_Z, equal_var=False
        )

    signal_minus_noise_t = np.nan_to_num(signal_minus_noise_t, 0)
    signal_minus_noise_p = np.nan_to_num(signal_minus_noise_p, 0)
    return signal_minus_noise_t, signal_minus_noise_p


def compute_countsignal(stat_cl_maps):
    """Count the number of significant voxels in a set of cluster-extent thresholded maps.

    Parameters
    ----------
    stat_cl_maps : (S x C) array_like
        Statistical map after cluster-extent thresholding and binarization.

    Returns
    -------
    countsignal : (C) array_like
        Number of significant (non-zero) voxels for each map in cl_arr.
    """
    countsignal = stat_cl_maps.sum(axis=0)
    return countsignal


def compute_countnoise(stat_maps, stat_cl_maps, stat_thresh=1.95):
    """Count the number of significant voxels from non-significant clusters.

    This is done after application of a cluster-defining threshold, but compared against results
    from cluster-extent thresholding.

    Parameters
    ----------
    stat_maps : (S x C) array_like
        Unthresholded statistical maps.
    stat_cl_maps : (S x C) array_like
        Cluster-extent thresholded and binarized version of stat_maps.
    stat_thresh : float, optional
        Statistical threshold. Default is 1.95 (Z-statistic threshold
        corresponding to p<X one-sided).

    Returns
    -------
    countnoise : (C) array_like
        Numbers of significant non-cluster voxels from the statistical maps.
    """
    assert stat_maps.shape == stat_cl_maps.shape

    noise_idx = (np.abs(stat_maps) > stat_thresh) & (stat_cl_maps == 0)
    countnoise = noise_idx.sum(axis=0)
    return countnoise


def generate_decision_table_score(kappa, dice_FT2, signal_minus_noise_t, countnoise, countsigFT2):
    """Generate a five-metric decision table.

    Metrics are ranked in either descending or ascending order if they measure TE-dependence or
    -independence, respectively, and are then averaged for each component.

    Parameters
    ----------
    kappa : (C) array_like
        Pseudo-F-statistics for TE-dependence model.
    dice_FT2 : (C) array_like
        Dice similarity index for cluster-extent thresholded beta maps and
        cluster-extent thresholded TE-dependence F-statistic maps.
    signal_minus_noise_t : (C) array_like
        Signal-noise t-statistic metrics.
    countnoise : (C) array_like
        Numbers of significant non-cluster voxels from the thresholded beta
        maps.
    countsigFT2 : (C) array_like
        Numbers of significant voxels from clusters from the thresholded
        TE-dependence F-statistic maps.

    Returns
    -------
    d_table_score : (C) array_like
        Decision table metric scores.
    """
    assert (
        kappa.shape
        == dice_FT2.shape
        == signal_minus_noise_t.shape
        == countnoise.shape
        == countsigFT2.shape
    )

    d_table_rank = np.vstack(
        [
            len(kappa) - stats.rankdata(kappa),
            len(kappa) - stats.rankdata(dice_FT2),
            len(kappa) - stats.rankdata(signal_minus_noise_t),
            stats.rankdata(countnoise),
            len(kappa) - stats.rankdata(countsigFT2),
        ]
    ).T
    d_table_score = d_table_rank.mean(axis=1)
    return d_table_score<|MERGE_RESOLUTION|>--- conflicted
+++ resolved
@@ -7,10 +7,6 @@
 from tedana import io, utils
 from tedana.stats import computefeats2, get_coeffs, t_to_z
 
-<<<<<<< HEAD
-
-=======
->>>>>>> f42ba638
 LGR = logging.getLogger("GENERAL")
 RepLGR = logging.getLogger("REPORT")
 RefLGR = logging.getLogger("REFERENCES")
