--- conflicted
+++ resolved
@@ -902,21 +902,6 @@
             else:
                 keep_restarting = False
 
-<<<<<<< HEAD
-=======
-            # If we're going to restart, temporarily allow force overwrite
-            if keep_restarting:
-                io_generator.overwrite = True
-                # Create a re-initialized selector object if rerunning
-                # Since external_regressor_config might have been expanded to remove
-                # regular expressions immediately after initialization,
-                # store and copy this key
-                tmp_external_regressor_config = selector.tree["external_regressor_config"]
-                selector = ComponentSelector(tree, out_dir)
-                selector.tree["external_regressor_config"] = tmp_external_regressor_config
-
-            RepLGR.disabled = True  # Disable the report to avoid duplicate text
->>>>>>> f2e82531
         RepLGR.disabled = False  # Re-enable the report after the while loop is escaped
         io_generator.overwrite = overwrite  # Re-enable original overwrite behavior
     else:
@@ -950,15 +935,12 @@
             n_independent_echos=n_independent_echos,
         )
 
-<<<<<<< HEAD
         if selector.n_likely_bold_comps_ == 0:
             LGR.warning("No BOLD components found with user-provided ICA mixing matrix.")
 
     # TODO The ICA mixing matrix should be written out after it is created
     #     It is currently being written after component selection is done
     #     and rewritten if an existing mixing matrix is given as an input
-=======
->>>>>>> f2e82531
     comp_names = component_table["Component"].values
     mixing_df = pd.DataFrame(data=mixing, columns=comp_names)
     io_generator.save_file(mixing_df, "ICA mixing tsv")
