"""
Run the "canonical" TE-Dependent ANAlysis workflow.
"""
import os

os.environ['MKL_NUM_THREADS'] = '1'
os.environ['NUMEXPR_NUM_THREADS'] = '1'
os.environ['OMP_NUM_THREADS'] = '1'
os.environ['VECLIB_MAXIMUM_THREADS'] = '1'
os.environ['OPENBLAS_NUM_THREADS'] = '1'

import shutil
import logging
import os.path as op
from glob import glob
import datetime

import argparse
import numpy as np
import pandas as pd
from scipy import stats
from nilearn.masking import compute_epi_mask

from tedana import (decay, combine, decomposition, io, metrics, selection,
                    utils, viz)
import tedana.gscontrol as gsc
from tedana.stats import computefeats2
from tedana.workflows.parser_utils import is_valid_file, ContextFilter

LGR = logging.getLogger(__name__)
RepLGR = logging.getLogger('REPORT')
RefLGR = logging.getLogger('REFERENCES')


def _get_parser():
    """
    Parses command line inputs for tedana

    Returns
    -------
    parser.parse_args() : argparse dict
    """
    from ..info import __version__
    verstr = 'tedana v{}'.format(__version__)
    parser = argparse.ArgumentParser()
    # Argument parser follow templtate provided by RalphyZ
    # https://stackoverflow.com/a/43456577
    optional = parser._action_groups.pop()
    required = parser.add_argument_group('required arguments')
    required.add_argument('-d',
                          dest='data',
                          nargs='+',
                          metavar='FILE',
                          type=lambda x: is_valid_file(parser, x),
                          help=('Multi-echo dataset for analysis. May be a '
                                'single file with spatially concatenated data '
                                'or a set of echo-specific files, in the same '
                                'order as the TEs are listed in the -e '
                                'argument.'),
                          required=True)
    required.add_argument('-e',
                          dest='tes',
                          nargs='+',
                          metavar='TE',
                          type=float,
                          help='Echo times (in ms). E.g., 15.0 39.0 63.0',
                          required=True)
    optional.add_argument('--out-dir',
                          dest='out_dir',
                          type=str,
                          metavar='PATH',
                          help='Output directory.',
                          default='.')
    optional.add_argument('--mask',
                          dest='mask',
                          metavar='FILE',
                          type=lambda x: is_valid_file(parser, x),
                          help=("Binary mask of voxels to include in TE "
                                "Dependent ANAlysis. Must be in the same "
                                "space as `data`. If an explicit mask is not "
                                "provided, then Nilearn's compute_epi_mask "
                                "function will be used to derive a mask "
                                "from the first echo's data."),
                          default=None)
    optional.add_argument('--fittype',
                          dest='fittype',
                          action='store',
                          choices=['loglin', 'curvefit'],
                          help=('Desired T2*/S0 fitting method. '
                                '"loglin" means that a linear model is fit '
                                'to the log of the data. '
                                '"curvefit" means that a more computationally '
                                'demanding monoexponential model is fit '
                                'to the raw data. '
                                'Default is "loglin".'),
                          default='loglin')
    optional.add_argument('--combmode',
                          dest='combmode',
                          action='store',
                          choices=['t2s'],
                          help=('Combination scheme for TEs: '
                                't2s (Posse 1999, default)'),
                          default='t2s')
    optional.add_argument('--tedpca',
                          dest='tedpca',
                          help=('Method with which to select components in TEDPCA. '
                                'PCA decomposition with the mdl, kic and aic options '
                                'is based on a Moving Average (stationary Gaussian) '
                                'process and are ordered from most to least aggresive. '
                                'Default=\'mdl\'.'),
                          choices=['kundu', 'kundu-stabilize', 'mdl', 'aic', 'kic'],
                          default='mdl')
    optional.add_argument('--seed',
                          dest='fixed_seed',
                          metavar='INT',
                          type=int,
                          help=('Value used for random initialization of ICA '
                                'algorithm. Set to an integer value for '
                                'reproducible ICA results. Set to -1 for '
                                'varying results across ICA calls. '
                                'Default=42.'),
                          default=42)
    optional.add_argument('--maxit',
                          dest='maxit',
                          metavar='INT',
                          type=int,
                          help=('Maximum number of iterations for ICA.'),
                          default=500)
    optional.add_argument('--maxrestart',
                          dest='maxrestart',
                          metavar='INT',
                          type=int,
                          help=('Maximum number of attempts for ICA. If ICA '
                                'fails to converge, the fixed seed will be '
                                'updated and ICA will be run again. If '
                                'convergence is achieved before maxrestart '
                                'attempts, ICA will finish early.'),
                          default=10)
    optional.add_argument('--tedort',
                          dest='tedort',
                          action='store_true',
                          help=('Orthogonalize rejected components w.r.t. '
                                'accepted components prior to denoising.'),
                          default=False)
    optional.add_argument('--gscontrol',
                          dest='gscontrol',
                          required=False,
                          action='store',
                          nargs='+',
                          help=('Perform additional denoising to remove '
                                'spatially diffuse noise. Default is None. '
                                'This argument can be single value or a space '
                                'delimited list'),
                          choices=['t1c', 'gsr'],
                          default=None)
    optional.add_argument('--no-png',
                          dest='no_png',
                          action='store_true',
                          help=('Creates a figures folder with static component '
                                'maps, timecourse plots and other diagnostic '
                                'images'),
                          default=False)
    optional.add_argument('--png-cmap',
                          dest='png_cmap',
                          type=str,
                          help='Colormap for figures',
                          default='coolwarm')
    optional.add_argument('--verbose',
                          dest='verbose',
                          action='store_true',
                          help='Generate intermediate and additional files.',
                          default=False)
    optional.add_argument('--lowmem',
                          dest='low_mem',
                          action='store_true',
                          help=('Enables low-memory processing, including the '
                                'use of IncrementalPCA. May increase workflow '
                                'duration.'),
                          default=False)
    optional.add_argument('--debug',
                          dest='debug',
                          action='store_true',
                          help=('Logs in the terminal will have increased '
                                'verbosity, and will also be written into '
                                'a .tsv file in the output directory.'),
                          default=False)
    optional.add_argument('--quiet',
                          dest='quiet',
                          help=argparse.SUPPRESS,
                          action='store_true',
                          default=False)
    optional.add_argument('-v', '--version', action='version', version=verstr)
    parser._action_groups.append(optional)

    rerungrp = parser.add_argument_group('arguments for rerunning the workflow')
    rerungrp.add_argument('--t2smap',
                          dest='t2smap',
                          metavar='FILE',
                          type=lambda x: is_valid_file(parser, x),
                          help=('Precalculated T2* map in the same space as '
                                'the input data.'),
                          default=None)
    rerungrp.add_argument('--mix',
                          dest='mixm',
                          metavar='FILE',
                          type=lambda x: is_valid_file(parser, x),
                          help=('File containing mixing matrix. If not '
                                'provided, ME-PCA & ME-ICA is done.'),
                          default=None)
    rerungrp.add_argument('--ctab',
                          dest='ctab',
                          metavar='FILE',
                          type=lambda x: is_valid_file(parser, x),
                          help=('File containing a component table from which '
                                'to extract pre-computed classifications.'),
                          default=None)
    rerungrp.add_argument('--manacc',
                          dest='manacc',
                          help=('Comma separated list of manually '
                                'accepted components'),
                          default=None)

    return parser


<<<<<<< HEAD
def tedana_workflow(data, tes, mask=None, mixm=None, ctab=None, manacc=None,
                    tedort=False, gscontrol=None, tedpca='mdl',
                    combmode='t2s', verbose=False, stabilize=False,
                    out_dir='.', fixed_seed=42, maxit=500, maxrestart=10,
                    debug=False, quiet=False,
                    low_mem=False, fittype='loglin'):
=======
def tedana_workflow(data, tes, out_dir='.', mask=None,
                    fittype='loglin', combmode='t2s', tedpca='mdl',
                    fixed_seed=42, maxit=500, maxrestart=10,
                    tedort=False, gscontrol=None,
                    no_png=False, png_cmap='coolwarm',
                    verbose=False, low_mem=False, debug=False, quiet=False,
                    t2smap=None, mixm=None, ctab=None, manacc=None):
>>>>>>> d2f578cb
    """
    Run the "canonical" TE-Dependent ANAlysis workflow.

    Parameters
    ----------
    data : :obj:`str` or :obj:`list` of :obj:`str`
        Either a single z-concatenated file (single-entry list or str) or a
        list of echo-specific files, in ascending order.
    tes : :obj:`list`
        List of echo times associated with data in milliseconds.
    out_dir : :obj:`str`, optional
        Output directory.
    mask : :obj:`str` or None, optional
        Binary mask of voxels to include in TE Dependent ANAlysis. Must be
        spatially aligned with `data`. If an explicit mask is not provided,
        then Nilearn's compute_epi_mask function will be used to derive a mask
        from the first echo's data.
    fittype : {'loglin', 'curvefit'}, optional
        Monoexponential fitting method. 'loglin' uses the the default linear
        fit to the log of the data. 'curvefit' uses a monoexponential fit to
        the raw data, which is slightly slower but may be more accurate.
        Default is 'loglin'.
    combmode : {'t2s'}, optional
        Combination scheme for TEs: 't2s' (Posse 1999, default).
    tedpca : {'kundu', 'kundu-stabilize', 'mdl', 'aic', 'kic'}, optional
        Method with which to select components in TEDPCA. Default is 'mdl'.
    tedort : :obj:`bool`, optional
        Orthogonalize rejected components w.r.t. accepted ones prior to
        denoising. Default is False.
    gscontrol : {None, 't1c', 'gsr'} or :obj:`list`, optional
        Perform additional denoising to remove spatially diffuse noise. Default
        is None.
    verbose : :obj:`bool`, optional
        Generate intermediate and additional files. Default is False.
<<<<<<< HEAD
    out_dir : :obj:`str`, optional
        Output directory.
=======
    no_png : obj:'bool', optional
        Do not generate .png plots and figures. Default is false.
    png_cmap : obj:'str', optional
        Name of a matplotlib colormap to be used when generating figures.
        Cannot be used with --no-png. Default is 'coolwarm'.
    t2smap : :obj:`str`, optional
        Precalculated T2* map in the same space as the input data.
    mixm : :obj:`str` or None, optional
        File containing mixing matrix, to be used when re-running the workflow.
        If not provided, ME-PCA and ME-ICA are done. Default is None.
    ctab : :obj:`str` or None, optional
        File containing component table from which to extract pre-computed
        classifications, to be used with 'mixm' when re-running the workflow.
        Default is None.
    manacc : :obj:`list`, :obj:`str`, or None, optional
        List of manually accepted components. Can be a list of the components,
        a comma-separated string with component numbers, or None. Default is
        None.
>>>>>>> d2f578cb

    Other Parameters
    ----------------
    fixed_seed : :obj:`int`, optional
        Value passed to ``mdp.numx_rand.seed()``.
        Set to a positive integer value for reproducible ICA results;
        otherwise, set to -1 for varying results across calls.
    maxit : :obj:`int`, optional
        Maximum number of iterations for ICA. Default is 500.
    maxrestart : :obj:`int`, optional
        Maximum number of attempts for ICA. If ICA fails to converge, the
        fixed seed will be updated and ICA will be run again. If convergence
        is achieved before maxrestart attempts, ICA will finish early.
        Default is 10.
    low_mem : :obj:`bool`, optional
        Enables low-memory processing, including the use of IncrementalPCA.
        May increase workflow duration. Default is False.
    debug : :obj:`bool`, optional
        Whether to run in debugging mode or not. Default is False.
    quiet : :obj:`bool`, optional
        If True, suppresses logging/printing of messages. Default is False.

    Notes
    -----
    This workflow writes out several files. For a complete list of the files
    generated by this workflow, please visit
    https://tedana.readthedocs.io/en/latest/outputs.html
    """
    out_dir = op.abspath(out_dir)
    if not op.isdir(out_dir):
        os.mkdir(out_dir)

    # boilerplate
    basename = 'report'
    extension = 'txt'
    repname = op.join(out_dir, (basename + '.' + extension))
    repex = op.join(out_dir, (basename + '*'))
    previousreps = glob(repex)
    previousreps.sort(reverse=True)
    for f in previousreps:
        previousparts = op.splitext(f)
        newname = previousparts[0] + '_old' + previousparts[1]
        os.rename(f, newname)
    refname = op.join(out_dir, '_references.txt')

    # create logfile name
    basename = 'tedana_'
    extension = 'tsv'
    start_time = datetime.datetime.now().strftime('%Y-%m-%dT%H%M%S')
    logname = op.join(out_dir, (basename + start_time + '.' + extension))

    # set logging format
    log_formatter = logging.Formatter(
        '%(asctime)s\t%(name)-12s\t%(levelname)-8s\t%(message)s',
        datefmt='%Y-%m-%dT%H:%M:%S')
    text_formatter = logging.Formatter('%(message)s')

    # set up logging file and open it for writing
    log_handler = logging.FileHandler(logname)
    log_handler.setFormatter(log_formatter)
    # Removing handlers after basicConfig doesn't work, so we use filters
    # for the relevant handlers themselves.
    log_handler.addFilter(ContextFilter())
    sh = logging.StreamHandler()
    sh.addFilter(ContextFilter())

    if quiet:
        logging.basicConfig(level=logging.WARNING,
                            handlers=[log_handler, sh])
    elif debug:
        logging.basicConfig(level=logging.DEBUG,
                            handlers=[log_handler, sh])
    else:
        logging.basicConfig(level=logging.INFO,
                            handlers=[log_handler, sh])

    # Loggers for report and references
    rep_handler = logging.FileHandler(repname)
    rep_handler.setFormatter(text_formatter)
    ref_handler = logging.FileHandler(refname)
    ref_handler.setFormatter(text_formatter)
    RepLGR.setLevel(logging.INFO)
    RepLGR.addHandler(rep_handler)
    RepLGR.setLevel(logging.INFO)
    RefLGR.addHandler(ref_handler)

    LGR.info('Using output directory: {}'.format(out_dir))

    # ensure tes are in appropriate format
    tes = [float(te) for te in tes]
    n_echos = len(tes)

    # Coerce gscontrol to list
    if not isinstance(gscontrol, list):
        gscontrol = [gscontrol]

    LGR.info('Loading input data: {}'.format([f for f in data]))
    catd, ref_img = io.load_data(data, n_echos=n_echos)
    n_samp, n_echos, n_vols = catd.shape
    LGR.debug('Resulting data shape: {}'.format(catd.shape))

    # check if TR is 0
    img_t_r = ref_img.header.get_zooms()[-1]
    if img_t_r == 0:
        raise IOError('Dataset has a TR of 0. This indicates incorrect'
                      ' header information. To correct this, we recommend'
                      ' using this snippet:'
                      '\n'
                      'https://gist.github.com/jbteves/032c87aeb080dd8de8861cb151bff5d6'
                      '\n'
                      'to correct your TR to the value it should be.')

    if mixm is not None and op.isfile(mixm):
        mixm = op.abspath(mixm)
        # Allow users to re-run on same folder
        if mixm != op.join(out_dir, 'ica_mixing.tsv'):
            shutil.copyfile(mixm, op.join(out_dir, 'ica_mixing.tsv'))
            shutil.copyfile(mixm, op.join(out_dir, op.basename(mixm)))
    elif mixm is not None:
        raise IOError('Argument "mixm" must be an existing file.')

    if ctab is not None and op.isfile(ctab):
        ctab = op.abspath(ctab)
        # Allow users to re-run on same folder
        if ctab != op.join(out_dir, 'ica_decomposition.json'):
            shutil.copyfile(ctab, op.join(out_dir, 'ica_decomposition.json'))
            shutil.copyfile(ctab, op.join(out_dir, op.basename(ctab)))
    elif ctab is not None:
        raise IOError('Argument "ctab" must be an existing file.')

    if isinstance(manacc, str):
        manacc = [int(comp) for comp in manacc.split(',')]

    if ctab and not mixm:
        LGR.warning('Argument "ctab" requires argument "mixm".')
        ctab = None
    elif manacc is not None and not mixm:
        LGR.warning('Argument "manacc" requires argument "mixm".')
        manacc = None

    if t2smap is not None and op.isfile(t2smap):
        t2smap = op.abspath(t2smap)
        # Allow users to re-run on same folder
        if t2smap != op.join(out_dir, 't2sv.nii.gz'):
            shutil.copyfile(t2smap, op.join(out_dir, 't2sv.nii.gz'))
            shutil.copyfile(t2smap, op.join(out_dir, op.basename(t2smap)))
    elif t2smap is not None:
        raise IOError('Argument "t2smap" must be an existing file.')

    RepLGR.info("TE-dependence analysis was performed on input data.")
    if mask and not t2smap:
        # TODO: add affine check
        LGR.info('Using user-defined mask')
        RepLGR.info("A user-defined mask was applied to the data.")
    elif t2smap and not mask:
        LGR.info('Using user-defined T2* map to generate mask')
        t2s_limited = utils.load_image(t2smap)
        t2s_full = t2s_limited.copy()
        mask = (t2s_limited != 0).astype(int)
    elif t2smap and mask:
        LGR.info('Combining user-defined mask and T2* map to generate mask')
        t2s_limited = utils.load_image(t2smap)
        t2s_full = t2s_limited.copy()
        mask = utils.load_image(mask)
        mask[t2s_limited == 0] = 0  # reduce mask based on T2* map
    else:
        LGR.info('Computing EPI mask from first echo')
        first_echo_img = io.new_nii_like(ref_img, catd[:, 0, :])
        mask = compute_epi_mask(first_echo_img)
        RepLGR.info("An initial mask was generated from the first echo using "
                    "nilearn's compute_epi_mask function.")

    mask, masksum = utils.make_adaptive_mask(catd, mask=mask, getsum=True)
    LGR.debug('Retaining {}/{} samples'.format(mask.sum(), n_samp))
    io.filewrite(masksum, op.join(out_dir, 'adaptive_mask.nii'), ref_img)

    if t2smap is None:
        LGR.info('Computing T2* map')
        t2s_limited, s0_limited, t2s_full, s0_full = decay.fit_decay(
            catd, tes, mask, masksum, fittype)

        # set a hard cap for the T2* map
        # anything that is 10x higher than the 99.5 %ile will be reset to 99.5 %ile
        cap_t2s = stats.scoreatpercentile(t2s_limited.flatten(), 99.5,
                                          interpolation_method='lower')
        LGR.debug('Setting cap on T2* map at {:.5f}'.format(cap_t2s * 10))
        t2s_limited[t2s_limited > cap_t2s * 10] = cap_t2s
        io.filewrite(t2s_limited, op.join(out_dir, 't2sv.nii'), ref_img)
        io.filewrite(s0_limited, op.join(out_dir, 's0v.nii'), ref_img)

        if verbose:
            io.filewrite(t2s_full, op.join(out_dir, 't2svG.nii'), ref_img)
            io.filewrite(s0_full, op.join(out_dir, 's0vG.nii'), ref_img)

    # optimally combine data
    data_oc = combine.make_optcom(catd, tes, mask, t2s=t2s_full, combmode=combmode)

    # regress out global signal unless explicitly not desired
    if 'gsr' in gscontrol:
        catd, data_oc = gsc.gscontrol_raw(catd, data_oc, n_echos, ref_img,
                                          out_dir=out_dir)

    if mixm is None:
        # Identify and remove thermal noise from data
        dd, n_components = decomposition.tedpca(catd, data_oc, combmode, mask,
                                                t2s_limited, t2s_full, ref_img,
                                                tes=tes, algorithm=tedpca,
                                                kdaw=10., rdaw=1.,
                                                out_dir=out_dir,
                                                verbose=verbose,
                                                low_mem=low_mem)
        mmix_orig = decomposition.tedica(dd, n_components, fixed_seed,
                                         maxit, maxrestart)

        if verbose:
            io.filewrite(utils.unmask(dd, mask),
                         op.join(out_dir, 'ts_OC_whitened.nii.gz'), ref_img)

        LGR.info('Making second component selection guess from ICA results')
        # Estimate betas and compute selection metrics for mixing matrix
        # generated from dimensionally reduced data using full data (i.e., data
        # with thermal noise)
        comptable, metric_maps, betas, mmix = metrics.dependence_metrics(
                    catd, data_oc, mmix_orig, t2s_limited, tes,
                    ref_img, reindex=True, label='meica_', out_dir=out_dir,
                    algorithm='kundu_v2', verbose=verbose)
        comp_names = [io.add_decomp_prefix(comp, prefix='ica', max_value=comptable.index.max())
                      for comp in comptable.index.values]
        mixing_df = pd.DataFrame(data=mmix, columns=comp_names)
        mixing_df.to_csv(op.join(out_dir, 'ica_mixing.tsv'), sep='\t', index=False)
        betas_oc = utils.unmask(computefeats2(data_oc, mmix, mask), mask)
        io.filewrite(betas_oc,
                     op.join(out_dir, 'ica_components.nii.gz'),
                     ref_img)

        comptable = metrics.kundu_metrics(comptable, metric_maps)
        comptable = selection.kundu_selection_v2(comptable, n_echos, n_vols)
    else:
        LGR.info('Using supplied mixing matrix from ICA')
        mmix_orig = pd.read_table(op.join(out_dir, 'ica_mixing.tsv')).values

        if ctab is None:
            comptable, metric_maps, betas, mmix = metrics.dependence_metrics(
                        catd, data_oc, mmix_orig, t2s_limited, tes,
                        ref_img, label='meica_', out_dir=out_dir,
                        algorithm='kundu_v2', verbose=verbose)
            comptable = metrics.kundu_metrics(comptable, metric_maps)
            comptable = selection.kundu_selection_v2(comptable, n_echos, n_vols)
        else:
            mmix = mmix_orig.copy()
            comptable = io.load_comptable(ctab)
            if manacc is not None:
                comptable = selection.manual_selection(comptable, acc=manacc)
        betas_oc = utils.unmask(computefeats2(data_oc, mmix, mask), mask)
        io.filewrite(betas_oc,
                     op.join(out_dir, 'ica_components.nii.gz'),
                     ref_img)

    # Save decomposition
    comptable['Description'] = 'ICA fit to dimensionally-reduced optimally combined data.'
    mmix_dict = {}
    mmix_dict['Method'] = ('Independent components analysis with FastICA '
                           'algorithm implemented by sklearn. Components '
                           'are sorted by Kappa in descending order. '
                           'Component signs are flipped to best match the '
                           'data.')
    io.save_comptable(comptable, op.join(out_dir, 'ica_decomposition.json'),
                      label='ica', metadata=mmix_dict)

    if comptable[comptable.classification == 'accepted'].shape[0] == 0:
        LGR.warning('No BOLD components detected! Please check data and '
                    'results!')

    mmix_orig = mmix.copy()
    if tedort:
        acc_idx = comptable.loc[~comptable.classification.str.
                                contains('rejected')].index.values
        rej_idx = comptable.loc[comptable.classification.str.contains(
            'rejected')].index.values
        acc_ts = mmix[:, acc_idx]
        rej_ts = mmix[:, rej_idx]
        betas = np.linalg.lstsq(acc_ts, rej_ts, rcond=None)[0]
        pred_rej_ts = np.dot(acc_ts, betas)
        resid = rej_ts - pred_rej_ts
        mmix[:, rej_idx] = resid
        comp_names = [io.add_decomp_prefix(comp, prefix='ica', max_value=comptable.index.max())
                      for comp in comptable.index.values]
        mixing_df = pd.DataFrame(data=mmix, columns=comp_names)
        mixing_df.to_csv(op.join(out_dir, 'ica_orth_mixing.tsv'), sep='\t', index=False)
        RepLGR.info("Rejected components' time series were then "
                    "orthogonalized with respect to accepted components' time "
                    "series.")

    io.writeresults(data_oc,
                    mask=mask,
                    comptable=comptable,
                    mmix=mmix,
                    n_vols=n_vols,
                    ref_img=ref_img,
                    out_dir=out_dir)

    if 't1c' in gscontrol:
        gsc.gscontrol_mmix(data_oc, mmix, mask, comptable, ref_img, out_dir=out_dir)

    if verbose:
        io.writeresults_echoes(catd, mmix, mask, comptable, ref_img, out_dir=out_dir)

    if not no_png:
        LGR.info('Making figures folder with static component maps and '
                 'timecourse plots.')
        # make figure folder first
        if not op.isdir(op.join(out_dir, 'figures')):
            os.mkdir(op.join(out_dir, 'figures'))

        viz.write_comp_figs(data_oc,
                            mask=mask,
                            comptable=comptable,
                            mmix=mmix_orig,
                            ref_img=ref_img,
                            out_dir=op.join(out_dir, 'figures'),
                            png_cmap=png_cmap)

        LGR.info('Making Kappa vs Rho scatter plot')
        viz.write_kappa_scatter(comptable=comptable,
                                out_dir=op.join(out_dir, 'figures'))

        LGR.info('Making Kappa/Rho scree plot')
        viz.write_kappa_scree(comptable=comptable,
                              out_dir=op.join(out_dir, 'figures'))

        LGR.info('Making overall summary figure')
        viz.write_summary_fig(comptable=comptable,
                              out_dir=op.join(out_dir, 'figures'))

    LGR.info('Workflow completed')

    RepLGR.info("This workflow used numpy (Van Der Walt, Colbert, & "
                "Varoquaux, 2011), scipy (Jones et al., 2001), pandas "
                "(McKinney, 2010), scikit-learn (Pedregosa et al., 2011), "
                "nilearn, and nibabel (Brett et al., 2019).")
    RefLGR.info("Van Der Walt, S., Colbert, S. C., & Varoquaux, G. (2011). The "
                "NumPy array: a structure for efficient numerical computation. "
                "Computing in Science & Engineering, 13(2), 22.")
    RefLGR.info("Jones E, Oliphant E, Peterson P, et al. SciPy: Open Source "
                "Scientific Tools for Python, 2001-, http://www.scipy.org/")
    RefLGR.info("McKinney, W. (2010, June). Data structures for statistical "
                "computing in python. In Proceedings of the 9th Python in "
                "Science Conference (Vol. 445, pp. 51-56).")
    RefLGR.info("Pedregosa, F., Varoquaux, G., Gramfort, A., Michel, V., "
                "Thirion, B., Grisel, O., ... & Vanderplas, J. (2011). "
                "Scikit-learn: Machine learning in Python. Journal of machine "
                "learning research, 12(Oct), 2825-2830.")
    RefLGR.info("Brett, M., Markiewicz, C. J., Hanke, M., Côté, M.-A., "
                "Cipollini, B., McCarthy, P., … freec84. (2019, May 28). "
                "nipy/nibabel. Zenodo. http://doi.org/10.5281/zenodo.3233118")

    RepLGR.info("This workflow also used the Dice similarity index "
                "(Dice, 1945; Sørensen, 1948).")
    RefLGR.info("Dice, L. R. (1945). Measures of the amount of ecologic "
                "association between species. Ecology, 26(3), 297-302.")
    RefLGR.info("Sørensen, T. J. (1948). A method of establishing groups of "
                "equal amplitude in plant sociology based on similarity of "
                "species content and its application to analyses of the "
                "vegetation on Danish commons. I kommission hos E. Munksgaard.")

    with open(repname, 'r') as fo:
        report = [line.rstrip() for line in fo.readlines()]
        report = ' '.join(report)
    with open(refname, 'r') as fo:
        reference_list = sorted(list(set(fo.readlines())))
        references = '\n'.join(reference_list)
    report += '\n\nReferences\n' + references
    with open(repname, 'w') as fo:
        fo.write(report)
    os.remove(refname)

    for handler in logging.root.handlers[:]:
        logging.root.removeHandler(handler)


def _main(argv=None):
    """Tedana entry point"""
    options = _get_parser().parse_args(argv)
    tedana_workflow(**vars(options))


if __name__ == '__main__':
    _main()<|MERGE_RESOLUTION|>--- conflicted
+++ resolved
@@ -223,14 +223,6 @@
     return parser
 
 
-<<<<<<< HEAD
-def tedana_workflow(data, tes, mask=None, mixm=None, ctab=None, manacc=None,
-                    tedort=False, gscontrol=None, tedpca='mdl',
-                    combmode='t2s', verbose=False, stabilize=False,
-                    out_dir='.', fixed_seed=42, maxit=500, maxrestart=10,
-                    debug=False, quiet=False,
-                    low_mem=False, fittype='loglin'):
-=======
 def tedana_workflow(data, tes, out_dir='.', mask=None,
                     fittype='loglin', combmode='t2s', tedpca='mdl',
                     fixed_seed=42, maxit=500, maxrestart=10,
@@ -238,7 +230,6 @@
                     no_png=False, png_cmap='coolwarm',
                     verbose=False, low_mem=False, debug=False, quiet=False,
                     t2smap=None, mixm=None, ctab=None, manacc=None):
->>>>>>> d2f578cb
     """
     Run the "canonical" TE-Dependent ANAlysis workflow.
 
@@ -273,10 +264,6 @@
         is None.
     verbose : :obj:`bool`, optional
         Generate intermediate and additional files. Default is False.
-<<<<<<< HEAD
-    out_dir : :obj:`str`, optional
-        Output directory.
-=======
     no_png : obj:'bool', optional
         Do not generate .png plots and figures. Default is false.
     png_cmap : obj:'str', optional
@@ -295,7 +282,6 @@
         List of manually accepted components. Can be a list of the components,
         a comma-separated string with component numbers, or None. Default is
         None.
->>>>>>> d2f578cb
 
     Other Parameters
     ----------------
