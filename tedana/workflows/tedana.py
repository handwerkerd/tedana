"""
Run the "canonical" TE-Dependent ANAlysis workflow.
"""
import argparse
import datetime
import json
import logging
import os
import os.path as op
import shutil
import sys
from glob import glob

import numpy as np
import pandas as pd
from nilearn.masking import compute_epi_mask
from scipy import stats
from threadpoolctl import threadpool_limits

<<<<<<< HEAD
from tedana import (
    decay,
    combine,
    decomposition,
    io,
    metrics,
    reporting,
    selection,
    utils,
    __version__,
)
=======
>>>>>>> f42ba638
import tedana.gscontrol as gsc
from tedana import (
    __version__,
    combine,
    decay,
    decomposition,
    io,
    metrics,
    reporting,
    selection,
    utils,
)
from tedana.stats import computefeats2
<<<<<<< HEAD
from tedana.workflows.parser_utils import (
    is_valid_file,
    check_tedpca_value,
    ContextFilter,
)
=======
from tedana.workflows.parser_utils import check_tedpca_value, is_valid_file
>>>>>>> f42ba638

LGR = logging.getLogger("GENERAL")
RepLGR = logging.getLogger("REPORT")
RefLGR = logging.getLogger("REFERENCES")


def _get_parser():
    """
    Parses command line inputs for tedana

    Returns
    -------
    parser.parse_args() : argparse dict
    """
    from ..info import __version__

    verstr = "tedana v{}".format(__version__)
    parser = argparse.ArgumentParser()
    # Argument parser follow templtate provided by RalphyZ
    # https://stackoverflow.com/a/43456577
    optional = parser._action_groups.pop()
    required = parser.add_argument_group("Required Arguments")
    required.add_argument(
        "-d",
        dest="data",
        nargs="+",
        metavar="FILE",
        type=lambda x: is_valid_file(parser, x),
        help=(
            "Multi-echo dataset for analysis. May be a "
            "single file with spatially concatenated data "
            "or a set of echo-specific files, in the same "
            "order as the TEs are listed in the -e "
            "argument."
        ),
        required=True,
    )
    required.add_argument(
        "-e",
        dest="tes",
        nargs="+",
        metavar="TE",
        type=float,
        help="Echo times (in ms). E.g., 15.0 39.0 63.0",
        required=True,
    )
    optional.add_argument(
        "--out-dir",
        dest="out_dir",
        type=str,
        metavar="PATH",
        help="Output directory.",
        default=".",
    )
    optional.add_argument(
        "--mask",
        dest="mask",
        metavar="FILE",
        type=lambda x: is_valid_file(parser, x),
        help=(
            "Binary mask of voxels to include in TE "
            "Dependent ANAlysis. Must be in the same "
            "space as `data`. If an explicit mask is not "
            "provided, then Nilearn's compute_epi_mask "
            "function will be used to derive a mask "
            "from the first echo's data."
        ),
        default=None,
    )
    optional.add_argument(
<<<<<<< HEAD
        "--prefix",
        dest="prefix",
        type=str,
        help="Prefix for filenames generated.",
        default="",
=======
        "--prefix", dest="prefix", type=str, help="Prefix for filenames generated.", default=""
>>>>>>> f42ba638
    )
    optional.add_argument(
        "--convention",
        dest="convention",
        action="store",
        choices=["orig", "bids"],
<<<<<<< HEAD
        help=(
            "Filenaming convention. bids will use "
            "the latest BIDS derivatives version."
        ),
=======
        help=("Filenaming convention. bids will use the latest BIDS derivatives version."),
>>>>>>> f42ba638
        default="bids",
    )
    optional.add_argument(
        "--fittype",
        dest="fittype",
        action="store",
        choices=["loglin", "curvefit"],
        help=(
            "Desired T2*/S0 fitting method. "
            '"loglin" means that a linear model is fit '
            "to the log of the data. "
            '"curvefit" means that a more computationally '
            "demanding monoexponential model is fit "
            "to the raw data. "
            'Default is "loglin".'
        ),
        default="loglin",
    )
    optional.add_argument(
        "--combmode",
        dest="combmode",
        action="store",
        choices=["t2s"],
<<<<<<< HEAD
        help=("Combination scheme for TEs: " "t2s (Posse 1999, default)"),
=======
        help=("Combination scheme for TEs: t2s (Posse 1999, default)"),
>>>>>>> f42ba638
        default="t2s",
    )
    optional.add_argument(
        "--tedpca",
        dest="tedpca",
        type=check_tedpca_value,
        help=(
            "Method with which to select components in TEDPCA. "
            "PCA decomposition with the mdl, kic and aic options "
            "is based on a Moving Average (stationary Gaussian) "
            "process and are ordered from most to least aggressive. "
            "Users may also provide a float from 0 to 1, "
            "in which case components will be selected based on the "
            "cumulative variance explained. "
            "Default='mdl'."
        ),
        default="mdl",
    )
    optional.add_argument(
<<<<<<< HEAD
        "--tree",
        dest="tree",
        help=(
            "Decision tree to use. You may use a "
            "packaged tree (kundu, minimal) or supply a JSON "
            "file which matches the decision tree file "
            "specification."
        ),
        default="minimal",
    )
    optional.add_argument(
=======
>>>>>>> f42ba638
        "--seed",
        dest="fixed_seed",
        metavar="INT",
        type=int,
        help=(
            "Value used for random initialization of ICA "
            "algorithm. Set to an integer value for "
            "reproducible ICA results. Set to -1 for "
            "varying results across ICA calls. "
            "Default=42."
        ),
        default=42,
    )
    optional.add_argument(
        "--maxit",
        dest="maxit",
        metavar="INT",
        type=int,
        help=("Maximum number of iterations for ICA."),
        default=500,
    )
    optional.add_argument(
        "--maxrestart",
        dest="maxrestart",
        metavar="INT",
        type=int,
        help=(
            "Maximum number of attempts for ICA. If ICA "
            "fails to converge, the fixed seed will be "
            "updated and ICA will be run again. If "
            "convergence is achieved before maxrestart "
            "attempts, ICA will finish early."
        ),
        default=10,
    )
    optional.add_argument(
        "--tedort",
        dest="tedort",
        action="store_true",
<<<<<<< HEAD
        help=(
            "Orthogonalize rejected components w.r.t. "
            "accepted components prior to denoising."
        ),
=======
        help=("Orthogonalize rejected components w.r.t. accepted components prior to denoising."),
>>>>>>> f42ba638
        default=False,
    )
    optional.add_argument(
        "--gscontrol",
        dest="gscontrol",
        required=False,
        action="store",
        nargs="+",
        help=(
            "Perform additional denoising to remove "
            "spatially diffuse noise. Default is None. "
            "This argument can be single value or a space "
            "delimited list"
        ),
        choices=["mir", "gsr"],
        default=None,
    )
    optional.add_argument(
        "--no-reports",
        dest="no_reports",
        action="store_true",
        help=(
            "Creates a figures folder with static component "
            "maps, timecourse plots and other diagnostic "
            "images and displays these in an interactive "
            "reporting framework"
        ),
        default=False,
    )
    optional.add_argument(
<<<<<<< HEAD
        "--png-cmap",
        dest="png_cmap",
        type=str,
        help="Colormap for figures",
        default="coolwarm",
=======
        "--png-cmap", dest="png_cmap", type=str, help="Colormap for figures", default="coolwarm"
>>>>>>> f42ba638
    )
    optional.add_argument(
        "--verbose",
        dest="verbose",
        action="store_true",
        help="Generate intermediate and additional files.",
        default=False,
    )
    optional.add_argument(
        "--lowmem",
        dest="low_mem",
        action="store_true",
        help=(
            "Enables low-memory processing, including the "
            "use of IncrementalPCA. May increase workflow "
            "duration."
        ),
        default=False,
    )
    optional.add_argument(
        "--n-threads",
        dest="n_threads",
        type=int,
        action="store",
        help=(
            "Number of threads to use. Used by "
            "threadpoolctl to set the parameter outside "
            "of the workflow function. Higher numbers of "
            "threads tend to slow down performance on "
            "typical datasets. Default is 1."
        ),
        default=1,
    )
    optional.add_argument(
        "--debug",
        dest="debug",
        action="store_true",
        help=(
            "Logs in the terminal will have increased "
            "verbosity, and will also be written into "
            "a .tsv file in the output directory."
        ),
        default=False,
    )
    optional.add_argument(
<<<<<<< HEAD
        "--quiet",
        dest="quiet",
        help=argparse.SUPPRESS,
        action="store_true",
        default=False,
=======
        "--quiet", dest="quiet", help=argparse.SUPPRESS, action="store_true", default=False
>>>>>>> f42ba638
    )
    optional.add_argument("-v", "--version", action="version", version=verstr)
    parser._action_groups.append(optional)

    rerungrp = parser.add_argument_group("Arguments for Rerunning the Workflow")
    rerungrp.add_argument(
        "--t2smap",
        dest="t2smap",
        metavar="FILE",
        type=lambda x: is_valid_file(parser, x),
<<<<<<< HEAD
        help=("Precalculated T2* map in the same space as " "the input data."),
=======
        help=("Precalculated T2* map in the same space as the input data."),
>>>>>>> f42ba638
        default=None,
    )
    rerungrp.add_argument(
        "--mix",
        dest="mixm",
        metavar="FILE",
        type=lambda x: is_valid_file(parser, x),
<<<<<<< HEAD
        help=(
            "File containing mixing matrix. If not "
            "provided, ME-PCA & ME-ICA is done."
        ),
=======
        help=("File containing mixing matrix. If not provided, ME-PCA & ME-ICA is done."),
>>>>>>> f42ba638
        default=None,
    )
    rerungrp.add_argument(
        "--ctab",
        dest="ctab",
        metavar="FILE",
        type=lambda x: is_valid_file(parser, x),
        help=(
            "File containing a component table from which "
            "to extract pre-computed classifications. "
            "Requires --mix."
        ),
        default=None,
    )
    rerungrp.add_argument(
        "--manacc",
        dest="manacc",
        metavar="INT",
        type=int,
        nargs="+",
<<<<<<< HEAD
        help=("List of manually accepted components. " "Requires --ctab and --mix."),
=======
        help=("List of manually accepted components. Requires --ctab and --mix."),
>>>>>>> f42ba638
        default=None,
    )

    return parser


def tedana_workflow(
    data,
    tes,
    out_dir=".",
    mask=None,
    convention="bids",
    prefix="",
    fittype="loglin",
    combmode="t2s",
<<<<<<< HEAD
    tedpca="mdl",
    tree="minimal",
=======
    tedpca="aic",
>>>>>>> f42ba638
    fixed_seed=42,
    maxit=500,
    maxrestart=10,
    tedort=False,
    gscontrol=None,
    no_reports=False,
    png_cmap="coolwarm",
    verbose=False,
    low_mem=False,
    debug=False,
    quiet=False,
    t2smap=None,
    mixm=None,
    ctab=None,
    manacc=None,
):
    """
    Run the "canonical" TE-Dependent ANAlysis workflow.

    Please remember to cite [1]_.

    Parameters
    ----------
    data : :obj:`str` or :obj:`list` of :obj:`str`
        Either a single z-concatenated file (single-entry list or str) or a
        list of echo-specific files, in ascending order.
    tes : :obj:`list`
        List of echo times associated with data in milliseconds.
    out_dir : :obj:`str`, optional
        Output directory.
    mask : :obj:`str` or None, optional
        Binary mask of voxels to include in TE Dependent ANAlysis. Must be
        spatially aligned with `data`. If an explicit mask is not provided,
        then Nilearn's compute_epi_mask function will be used to derive a mask
        from the first echo's data.
    fittype : {'loglin', 'curvefit'}, optional
        Monoexponential fitting method. 'loglin' uses the the default linear
        fit to the log of the data. 'curvefit' uses a monoexponential fit to
        the raw data, which is slightly slower but may be more accurate.
        Default is 'loglin'.
    combmode : {'t2s'}, optional
        Combination scheme for TEs: 't2s' (Posse 1999, default).
    tedpca : {'mdl', 'aic', 'kic', 'kundu', 'kundu-stabilize', float}, optional
        Method with which to select components in TEDPCA.
        If a float is provided, then it is assumed to represent percentage of variance
        explained (0-1) to retain from PCA.
        Default is 'aic'.
    tedort : :obj:`bool`, optional
        Orthogonalize rejected components w.r.t. accepted ones prior to
        denoising. Default is False.
    gscontrol : {None, 'mir', 'gsr'} or :obj:`list`, optional
        Perform additional denoising to remove spatially diffuse noise. Default
        is None.
    verbose : :obj:`bool`, optional
        Generate intermediate and additional files. Default is False.
    no_reports : obj:'bool', optional
        Do not generate .html reports and .png plots. Default is false such
        that reports are generated.
    png_cmap : obj:'str', optional
        Name of a matplotlib colormap to be used when generating figures.
        Cannot be used with --no-png. Default is 'coolwarm'.
    t2smap : :obj:`str`, optional
        Precalculated T2* map in the same space as the input data. Values in
        the map must be in seconds.
    mixm : :obj:`str` or None, optional
        File containing mixing matrix, to be used when re-running the workflow.
        If not provided, ME-PCA and ME-ICA are done. Default is None.
    ctab : :obj:`str` or None, optional
        File containing component table from which to extract pre-computed
        classifications, to be used with 'mixm' when re-running the workflow.
        Default is None.
    manacc : :obj:`list` of :obj:`int` or None, optional
        List of manually accepted components. Can be a list of the components
        numbers or None.
        If provided, this parameter requires ``mixm`` and ``ctab`` to be provided as well.
        Default is None.

    Other Parameters
    ----------------
    fixed_seed : :obj:`int`, optional
        Value passed to ``mdp.numx_rand.seed()``.
        Set to a positive integer value for reproducible ICA results;
        otherwise, set to -1 for varying results across calls.
    maxit : :obj:`int`, optional
        Maximum number of iterations for ICA. Default is 500.
    maxrestart : :obj:`int`, optional
        Maximum number of attempts for ICA. If ICA fails to converge, the
        fixed seed will be updated and ICA will be run again. If convergence
        is achieved before maxrestart attempts, ICA will finish early.
        Default is 10.
    low_mem : :obj:`bool`, optional
        Enables low-memory processing, including the use of IncrementalPCA.
        May increase workflow duration. Default is False.
    debug : :obj:`bool`, optional
        Whether to run in debugging mode or not. Default is False.
    quiet : :obj:`bool`, optional
        If True, suppresses logging/printing of messages. Default is False.

    Notes
    -----
    This workflow writes out several files. For a complete list of the files
    generated by this workflow, please visit
    https://tedana.readthedocs.io/en/latest/outputs.html

    References
    ----------
    .. [1] DuPre, E. M., Salo, T., Ahmed, Z., Bandettini, P. A., Bottenhorn, K. L.,
           Caballero-Gaudes, C., Dowdle, L. T., Gonzalez-Castillo, J., Heunis, S.,
           Kundu, P., Laird, A. R., Markello, R., Markiewicz, C. J., Moia, S.,
           Staden, I., Teves, J. B., Uruñuela, E., Vaziri-Pashkam, M.,
           Whitaker, K., & Handwerker, D. A. (2021).
           TE-dependent analysis of multi-echo fMRI with tedana.
           Journal of Open Source Software, 6(66), 3669. doi:10.21105/joss.03669.
    """
    out_dir = op.abspath(out_dir)
    if not op.isdir(out_dir):
        os.mkdir(out_dir)

    # boilerplate
    basename = "report"
    extension = "txt"
    repname = op.join(out_dir, (basename + "." + extension))
    repex = op.join(out_dir, (basename + "*"))
    previousreps = glob(repex)
    previousreps.sort(reverse=True)
    for f in previousreps:
        previousparts = op.splitext(f)
        newname = previousparts[0] + "_old" + previousparts[1]
        os.rename(f, newname)
    refname = op.join(out_dir, "_references.txt")

    # create logfile name
    basename = "tedana_"
    extension = "tsv"
    start_time = datetime.datetime.now().strftime("%Y-%m-%dT%H%M%S")
    logname = op.join(out_dir, (basename + start_time + "." + extension))
<<<<<<< HEAD

    # set logging format
    log_formatter = logging.Formatter(
        "%(asctime)s\t%(name)-12s\t%(levelname)-8s\t%(message)s",
        datefmt="%Y-%m-%dT%H:%M:%S",
    )
    text_formatter = logging.Formatter("%(message)s")

    # set up logging file and open it for writing
    log_handler = logging.FileHandler(logname)
    log_handler.setFormatter(log_formatter)
    # Removing handlers after basicConfig doesn't work, so we use filters
    # for the relevant handlers themselves.
    log_handler.addFilter(ContextFilter())
    logging.root.addHandler(log_handler)
    sh = logging.StreamHandler()
    sh.addFilter(ContextFilter())
    logging.root.addHandler(sh)

    if quiet:
        logging.root.setLevel(logging.WARNING)
    elif debug:
        logging.root.setLevel(logging.DEBUG)
    else:
        logging.root.setLevel(logging.INFO)

    # Loggers for report and references
    rep_handler = logging.FileHandler(repname)
    rep_handler.setFormatter(text_formatter)
    ref_handler = logging.FileHandler(refname)
    ref_handler.setFormatter(text_formatter)
    RepLGR.setLevel(logging.INFO)
    RepLGR.addHandler(rep_handler)
    RefLGR.setLevel(logging.INFO)
    RefLGR.addHandler(ref_handler)

=======
    utils.setup_loggers(logname, repname, refname, quiet=quiet, debug=debug)

>>>>>>> f42ba638
    LGR.info("Using output directory: {}".format(out_dir))

    # ensure tes are in appropriate format
    tes = [float(te) for te in tes]
    n_echos = len(tes)

    # Coerce gscontrol to list
    if not isinstance(gscontrol, list):
        gscontrol = [gscontrol]

    # Check value of tedpca *if* it is a float
    tedpca = check_tedpca_value(tedpca, is_parser=False)

    LGR.info("Loading input data: {}".format([f for f in data]))
    catd, ref_img = io.load_data(data, n_echos=n_echos)
    io_generator = io.OutputGenerator(
        ref_img,
        convention=convention,
        out_dir=out_dir,
        prefix=prefix,
        config="auto",
        verbose=verbose,
    )

    n_samp, n_echos, n_vols = catd.shape
    LGR.debug("Resulting data shape: {}".format(catd.shape))

    # check if TR is 0
    img_t_r = io_generator.reference_img.header.get_zooms()[-1]
    if img_t_r == 0:
        raise IOError(
            "Dataset has a TR of 0. This indicates incorrect"
            " header information. To correct this, we recommend"
            " using this snippet:"
            "\n"
            "https://gist.github.com/jbteves/032c87aeb080dd8de8861cb151bff5d6"
            "\n"
            "to correct your TR to the value it should be."
        )

    if mixm is not None and op.isfile(mixm):
        mixm = op.abspath(mixm)
        # Allow users to re-run on same folder
        mixing_name = io_generator.get_name("ICA mixing tsv")
        if mixm != mixing_name:
            shutil.copyfile(mixm, mixing_name)
            shutil.copyfile(mixm, op.join(io_generator.out_dir, op.basename(mixm)))
    elif mixm is not None:
        raise IOError("Argument 'mixm' must be an existing file.")

    if ctab is not None and op.isfile(ctab):
        ctab = op.abspath(ctab)
        # Allow users to re-run on same folder
        metrics_name = io_generator.get_name("ICA metrics tsv")
        if ctab != metrics_name:
            shutil.copyfile(ctab, metrics_name)
            shutil.copyfile(ctab, op.join(io_generator.out_dir, op.basename(ctab)))
    elif ctab is not None:
        raise IOError("Argument 'ctab' must be an existing file.")

    if ctab and not mixm:
        LGR.warning("Argument 'ctab' requires argument 'mixm'.")
        ctab = None
    elif manacc is not None and (not mixm or not ctab):
        LGR.warning("Argument 'manacc' requires arguments 'mixm' and 'ctab'.")
        manacc = None
    elif manacc is not None:
        # coerce to list of integers
        manacc = [int(m) for m in manacc]

    if t2smap is not None and op.isfile(t2smap):
        t2smap_file = io_generator.get_name("t2star img")
        t2smap = op.abspath(t2smap)
        # Allow users to re-run on same folder
        if t2smap != t2smap_file:
            shutil.copyfile(t2smap, t2smap_file)
    elif t2smap is not None:
        raise IOError("Argument 't2smap' must be an existing file.")

    RepLGR.info(
        "TE-dependence analysis was performed on input data using the tedana workflow "
        "(DuPre, Salo et al., 2021)."
    )
    RefLGR.info(
        "DuPre, E. M., Salo, T., Ahmed, Z., Bandettini, P. A., Bottenhorn, K. L., "
        "Caballero-Gaudes, C., Dowdle, L. T., Gonzalez-Castillo, J., Heunis, S., "
        "Kundu, P., Laird, A. R., Markello, R., Markiewicz, C. J., Moia, S., "
        "Staden, I., Teves, J. B., Uruñuela, E., Vaziri-Pashkam, M., "
        "Whitaker, K., & Handwerker, D. A. (2021). "
        "TE-dependent analysis of multi-echo fMRI with tedana. "
        "Journal of Open Source Software, 6(66), 3669. doi:10.21105/joss.03669."
    )

    if mask and not t2smap:
        # TODO: add affine check
        LGR.info("Using user-defined mask")
        RepLGR.info("A user-defined mask was applied to the data.")
    elif t2smap and not mask:
        LGR.info("Using user-defined T2* map to generate mask")
<<<<<<< HEAD
        t2s_limited_sec = utils.load_image(t2smap)
=======
        t2s_limited_sec = utils.reshape_niimg(t2smap)
>>>>>>> f42ba638
        t2s_limited = utils.sec2millisec(t2s_limited_sec)
        t2s_full = t2s_limited.copy()
        mask = (t2s_limited != 0).astype(int)
    elif t2smap and mask:
        LGR.info("Combining user-defined mask and T2* map to generate mask")
<<<<<<< HEAD
        t2s_limited_sec = utils.load_image(t2smap)
=======
        t2s_limited_sec = utils.reshape_niimg(t2smap)
>>>>>>> f42ba638
        t2s_limited = utils.sec2millisec(t2s_limited_sec)
        t2s_full = t2s_limited.copy()
        mask = utils.reshape_niimg(mask)
        mask[t2s_limited == 0] = 0  # reduce mask based on T2* map
    else:
        LGR.info("Computing EPI mask from first echo")
        first_echo_img = io.new_nii_like(io_generator.reference_img, catd[:, 0, :])
        mask = compute_epi_mask(first_echo_img)
        RepLGR.info(
            "An initial mask was generated from the first echo using "
            "nilearn's compute_epi_mask function."
        )

<<<<<<< HEAD
    # Create an adaptive mask with at least 3 good echoes.
    mask, masksum = utils.make_adaptive_mask(catd, mask=mask, getsum=True, threshold=3)
    LGR.debug("Retaining {}/{} samples".format(mask.sum(), n_samp))
    io_generator.save_file(masksum, "adaptive mask img")
=======
    # Create an adaptive mask with at least 1 good echo, for denoising
    mask_denoise, masksum_denoise = utils.make_adaptive_mask(
        catd,
        mask=mask,
        getsum=True,
        threshold=1,
    )
    LGR.debug("Retaining {}/{} samples for denoising".format(mask_denoise.sum(), n_samp))
    io_generator.save_file(masksum_denoise, "adaptive mask img")

    # Create an adaptive mask with at least 3 good echoes, for classification
    masksum_clf = masksum_denoise.copy()
    masksum_clf[masksum_clf < 3] = 0
    mask_clf = masksum_clf.astype(bool)
    RepLGR.info(
        "A two-stage masking procedure was applied, in which a liberal mask "
        "(including voxels with good data in at least the first echo) was used for "
        "optimal combination, T2*/S0 estimation, and denoising, while a more conservative mask "
        "(restricted to voxels with good data in at least the first three echoes) was used for "
        "the component classification procedure."
    )
    LGR.debug("Retaining {}/{} samples for classification".format(mask_clf.sum(), n_samp))
>>>>>>> f42ba638

    if t2smap is None:
        LGR.info("Computing T2* map")
        t2s_limited, s0_limited, t2s_full, s0_full = decay.fit_decay(
<<<<<<< HEAD
            catd, tes, mask, masksum, fittype
=======
            catd, tes, mask_denoise, masksum_denoise, fittype
>>>>>>> f42ba638
        )

        # set a hard cap for the T2* map
        # anything that is 10x higher than the 99.5 %ile will be reset to 99.5 %ile
<<<<<<< HEAD
        cap_t2s = stats.scoreatpercentile(
            t2s_limited.flatten(), 99.5, interpolation_method="lower"
        )
        LGR.debug(
            "Setting cap on T2* map at {:.5f}s".format(utils.millisec2sec(cap_t2s))
        )
        t2s_limited[t2s_limited > cap_t2s * 10] = cap_t2s
        io_generator.save_file(utils.millisec2sec(t2s_limited), "t2star img")
        io_generator.save_file(s0_limited, "s0 img")

        if verbose:
            io_generator.save_file(utils.millisec2sec(t2s_full), "full t2star img")
            io_generator.save_file(s0_full, "full s0 img")
=======
        cap_t2s = stats.scoreatpercentile(t2s_full.flatten(), 99.5, interpolation_method="lower")
        LGR.debug("Setting cap on T2* map at {:.5f}s".format(utils.millisec2sec(cap_t2s)))
        t2s_full[t2s_full > cap_t2s * 10] = cap_t2s
        io_generator.save_file(utils.millisec2sec(t2s_full), "t2star img")
        io_generator.save_file(s0_full, "s0 img")

        if verbose:
            io_generator.save_file(utils.millisec2sec(t2s_limited), "limited t2star img")
            io_generator.save_file(s0_limited, "limited s0 img")
>>>>>>> f42ba638

    # optimally combine data
    data_oc = combine.make_optcom(catd, tes, masksum_denoise, t2s=t2s_full, combmode=combmode)

    # regress out global signal unless explicitly not desired
    if "gsr" in gscontrol:
        catd, data_oc = gsc.gscontrol_raw(catd, data_oc, n_echos, io_generator)

    fout = io_generator.save_file(data_oc, "combined img")
    LGR.info("Writing optimally combined data set: {}".format(fout))

    if mixm is None:
        # Identify and remove thermal noise from data
        dd, n_components = decomposition.tedpca(
            catd,
            data_oc,
            combmode,
<<<<<<< HEAD
            mask,
            masksum,
=======
            mask_clf,
            masksum_clf,
>>>>>>> f42ba638
            t2s_full,
            io_generator,
            tes=tes,
            algorithm=tedpca,
            kdaw=10.0,
            rdaw=1.0,
            verbose=verbose,
            low_mem=low_mem,
        )
        if verbose:
<<<<<<< HEAD
            io_generator.save_file(utils.unmask(dd, mask), "whitened img")
=======
            io_generator.save_file(utils.unmask(dd, mask_clf), "whitened img")
>>>>>>> f42ba638

        # Perform ICA, calculate metrics, and apply decision tree
        # Restart when ICA fails to converge or too few BOLD components found
        keep_restarting = True
        n_restarts = 0
        seed = fixed_seed
        while keep_restarting:
            mmix, seed = decomposition.tedica(
                dd, n_components, seed, maxit, maxrestart=(maxrestart - n_restarts)
            )
            seed += 1
            n_restarts = seed - fixed_seed

            # Estimate betas and compute selection metrics for mixing matrix
            # generated from dimensionally reduced data using full data (i.e., data
            # with thermal noise)
            LGR.info("Making second component selection guess from ICA results")
            required_metrics = [
                "kappa",
                "rho",
                "countnoise",
                "countsigFT2",
                "countsigFS0",
                "dice_FT2",
                "dice_FS0",
                "signal-noise_t",
                "variance explained",
                "normalized variance explained",
                "d_table_score",
            ]
            comptable = metrics.collect.generate_metrics(
                catd,
                data_oc,
                mmix,
<<<<<<< HEAD
                masksum,
=======
                masksum_clf,
>>>>>>> f42ba638
                tes,
                io_generator,
                "ICA",
                metrics=required_metrics,
            )
<<<<<<< HEAD
            ica_selection = selection.automatic_selection(
                comptable,
                n_echos,
                n_vols,
                tree=tree
            )
            comptable = ica_selection.component_table
=======
            comptable, metric_metadata = selection.kundu_selection_v2(comptable, n_echos, n_vols)

>>>>>>> f42ba638
            n_bold_comps = comptable[comptable.classification == "accepted"].shape[0]
            if (n_restarts < maxrestart) and (n_bold_comps == 0):
                LGR.warning("No BOLD components found. Re-attempting ICA.")
            elif n_bold_comps == 0:
<<<<<<< HEAD
                LGR.warning(
                    "No BOLD components found, but maximum number of restarts reached."
                )
=======
                LGR.warning("No BOLD components found, but maximum number of restarts reached.")
>>>>>>> f42ba638
                keep_restarting = False
            else:
                keep_restarting = False

            RepLGR.disabled = True  # Disable the report to avoid duplicate text
        RepLGR.disabled = False  # Re-enable the report after the while loop is escaped
    else:
        LGR.info("Using supplied mixing matrix from ICA")
        mixing_file = io_generator.get_name("ICA mixing tsv")
        mmix = pd.read_table(mixing_file).values

        if ctab is None:
            required_metrics = [
                "kappa",
                "rho",
                "countnoise",
                "countsigFT2",
                "countsigFS0",
                "dice_FT2",
                "dice_FS0",
                "signal-noise_t",
                "variance explained",
                "normalized variance explained",
                "d_table_score",
            ]
            comptable = metrics.collect.generate_metrics(
                catd,
                data_oc,
                mmix,
<<<<<<< HEAD
                masksum,
=======
                masksum_clf,
>>>>>>> f42ba638
                tes,
                io_generator,
                "ICA",
                metrics=required_metrics,
            )
<<<<<<< HEAD
            ica_selection = selection.automatic_selection(
                comptable,
                n_echos,
                n_vols,
                tree=tree
            )
=======
            comptable, metric_metadata = selection.kundu_selection_v2(comptable, n_echos, n_vols)
>>>>>>> f42ba638
        else:
            LGR.info("Using supplied component table for classification")
            comptable = pd.read_table(ctab)
            # Change rationale value of rows with NaN to empty strings
            comptable.loc[comptable.rationale.isna(), "rationale"] = ""

            if manacc is not None:
<<<<<<< HEAD
                comptable, metric_metadata = selection.manual_selection(
                    comptable, acc=manacc
                )
=======
                comptable, metric_metadata = selection.manual_selection(comptable, acc=manacc)
>>>>>>> f42ba638

    comp_names = comptable["Component"].values
    mixing_df = pd.DataFrame(data=mmix, columns=comp_names)
    io_generator.save_file(mixing_df, "ICA mixing tsv")
<<<<<<< HEAD
    betas_oc = utils.unmask(computefeats2(data_oc, mmix, mask), mask)
=======
    betas_oc = utils.unmask(computefeats2(data_oc, mmix, mask_denoise), mask_denoise)
>>>>>>> f42ba638
    io_generator.save_file(betas_oc, "z-scored ICA components img")

    # Save component table and associated json
    ica_comptable_fname = io_generator.save_file(
        ica_selection.component_table,
        "ICA metrics tsv",
    )
    ica_cross_component_fname = io_generator.save_file(
        ica_selection.cross_component_metrics,
        "ICA cross component metrics json",
    )
    ica_status_table_fname = io_generator.save_file(
        ica_selection.component_status_table,
        "ICA status table tsv",
    )
    # Insert the files needed for reconstructing the tree object
    ica_selection.tree_config["reconstruct_from"] = {
        "component table": op.basename(ica_comptable_fname),
        "cross component table": op.basename(ica_cross_component_fname),
        "status table": op.basename(ica_status_table_fname),
    }
    ica_tree_fname = io_generator.save_file(
        ica_selection.tree_config,
        "ICA decision tree json"
    )
    metric_metadata = metrics.collect.get_metadata(comptable)
    io_generator.save_file(metric_metadata, "ICA metrics json")

    decomp_metadata = {
        "Method": (
            "Independent components analysis with FastICA algorithm implemented by sklearn. "
        ),
    }
    for comp_name in comp_names:
        decomp_metadata[comp_name] = {
            "Description": "ICA fit to dimensionally-reduced optimally combined data.",
            "Method": "tedana",
        }
    with open(io_generator.get_name("ICA decomposition json"), "w") as fo:
        json.dump(decomp_metadata, fo, sort_keys=True, indent=4)

    if comptable[comptable.classification == "accepted"].shape[0] == 0:
<<<<<<< HEAD
        LGR.warning("No BOLD components detected! Please check data and " "results!")

    mmix_orig = mmix.copy()
    if tedort:
        acc_idx = comptable.loc[
            ~comptable.classification.str.contains("rejected")
        ].index.values
        rej_idx = comptable.loc[
            comptable.classification.str.contains("rejected")
        ].index.values
=======
        LGR.warning("No BOLD components detected! Please check data and results!")

    mmix_orig = mmix.copy()
    if tedort:
        acc_idx = comptable.loc[~comptable.classification.str.contains("rejected")].index.values
        rej_idx = comptable.loc[comptable.classification.str.contains("rejected")].index.values
>>>>>>> f42ba638
        acc_ts = mmix[:, acc_idx]
        rej_ts = mmix[:, rej_idx]
        betas = np.linalg.lstsq(acc_ts, rej_ts, rcond=None)[0]
        pred_rej_ts = np.dot(acc_ts, betas)
        resid = rej_ts - pred_rej_ts
        mmix[:, rej_idx] = resid
        comp_names = [
            io.add_decomp_prefix(comp, prefix="ica", max_value=comptable.index.max())
            for comp in comptable.index.values
        ]
        mixing_df = pd.DataFrame(data=mmix, columns=comp_names)
        io_generator.save_file(mixing_df, "ICA orthogonalized mixing tsv")
        RepLGR.info(
            "Rejected components' time series were then "
            "orthogonalized with respect to accepted components' time "
            "series."
        )

    io.writeresults(
        data_oc,
<<<<<<< HEAD
        mask=mask,
=======
        mask=mask_denoise,
>>>>>>> f42ba638
        comptable=comptable,
        mmix=mmix,
        n_vols=n_vols,
        io_generator=io_generator,
    )

    if "mir" in gscontrol:
<<<<<<< HEAD
        gsc.minimum_image_regression(data_oc, mmix, mask, comptable, io_generator)
=======
        gsc.minimum_image_regression(data_oc, mmix, mask_denoise, comptable, io_generator)
>>>>>>> f42ba638

    if verbose:
        io.writeresults_echoes(catd, mmix, mask_denoise, comptable, io_generator)

    # Write out BIDS-compatible description file
    derivative_metadata = {
        "Name": "tedana Outputs",
        "BIDSVersion": "1.5.0",
        "DatasetType": "derivative",
        "GeneratedBy": [
            {
                "Name": "tedana",
                "Version": __version__,
                "Description": (
                    "A denoising pipeline for the identification and removal "
                    "of non-BOLD noise from multi-echo fMRI data."
                ),
                "CodeURL": "https://github.com/ME-ICA/tedana",
            }
        ],
    }
    with open(io_generator.get_name("data description json"), "w") as fo:
        json.dump(derivative_metadata, fo, sort_keys=True, indent=4)

<<<<<<< HEAD
    LGR.info("Workflow completed")

=======
>>>>>>> f42ba638
    RepLGR.info(
        "This workflow used numpy (Van Der Walt, Colbert, & "
        "Varoquaux, 2011), scipy (Jones et al., 2001), pandas "
        "(McKinney, 2010), scikit-learn (Pedregosa et al., 2011), "
        "nilearn, and nibabel (Brett et al., 2019)."
    )
    RefLGR.info(
        "Van Der Walt, S., Colbert, S. C., & Varoquaux, G. (2011). The "
        "NumPy array: a structure for efficient numerical computation. "
        "Computing in Science & Engineering, 13(2), 22."
    )
    RefLGR.info(
        "Jones E, Oliphant E, Peterson P, et al. SciPy: Open Source "
        "Scientific Tools for Python, 2001-, http://www.scipy.org/"
    )
    RefLGR.info(
        "McKinney, W. (2010, June). Data structures for statistical "
        "computing in python. In Proceedings of the 9th Python in "
        "Science Conference (Vol. 445, pp. 51-56)."
    )
    RefLGR.info(
        "Pedregosa, F., Varoquaux, G., Gramfort, A., Michel, V., "
        "Thirion, B., Grisel, O., ... & Vanderplas, J. (2011). "
        "Scikit-learn: Machine learning in Python. Journal of machine "
        "learning research, 12(Oct), 2825-2830."
    )
    RefLGR.info(
        "Brett, M., Markiewicz, C. J., Hanke, M., Côté, M.-A., "
        "Cipollini, B., McCarthy, P., … freec84. (2019, May 28). "
        "nipy/nibabel. Zenodo. http://doi.org/10.5281/zenodo.3233118"
    )

    RepLGR.info(
<<<<<<< HEAD
        "This workflow also used the Dice similarity index "
        "(Dice, 1945; Sørensen, 1948)."
=======
        "This workflow also used the Dice similarity index " "(Dice, 1945; Sørensen, 1948)."
>>>>>>> f42ba638
    )
    RefLGR.info(
        "Dice, L. R. (1945). Measures of the amount of ecologic "
        "association between species. Ecology, 26(3), 297-302."
    )
    RefLGR.info(
        "Sørensen, T. J. (1948). A method of establishing groups of "
        "equal amplitude in plant sociology based on similarity of "
        "species content and its application to analyses of the "
        "vegetation on Danish commons. I kommission hos E. Munksgaard."
    )

    with open(repname, "r") as fo:
        report = [line.rstrip() for line in fo.readlines()]
        report = " ".join(report)
    with open(refname, "r") as fo:
        reference_list = sorted(list(set(fo.readlines())))
        references = "\n".join(reference_list)
    report += "\n\nReferences:\n\n" + references
    with open(repname, "w") as fo:
        fo.write(report)

    if not no_reports:
<<<<<<< HEAD
        LGR.info(
            "Making figures folder with static component maps and timecourse plots."
        )
=======
        LGR.info("Making figures folder with static component maps and timecourse plots.")
>>>>>>> f42ba638

        dn_ts, hikts, lowkts = io.denoise_ts(data_oc, mmix, mask_denoise, comptable)

        reporting.static_figures.carpet_plot(
            optcom_ts=data_oc,
            denoised_ts=dn_ts,
            hikts=hikts,
            lowkts=lowkts,
            mask=mask_denoise,
            io_generator=io_generator,
            gscontrol=gscontrol,
        )
        reporting.static_figures.comp_figures(
            data_oc,
            mask=mask_denoise,
            comptable=comptable,
            mmix=mmix_orig,
            io_generator=io_generator,
            png_cmap=png_cmap,
        )

        if sys.version_info.major == 3 and sys.version_info.minor < 6:
            warn_msg = (
                "Reports requested but Python version is less than "
                "3.6.0. Dynamic reports will not be generated."
            )
            LGR.warn(warn_msg)
        else:
            LGR.info("Generating dynamic report")
            reporting.generate_report(io_generator, tr=img_t_r)

    LGR.info("Workflow completed")
    utils.teardown_loggers()
    os.remove(refname)

<<<<<<< HEAD
    LGR.info("Workflow completed")

=======
>>>>>>> f42ba638

def _main(argv=None):
    """Tedana entry point"""
    options = _get_parser().parse_args(argv)
    kwargs = vars(options)
    n_threads = kwargs.pop("n_threads")
    n_threads = None if n_threads == -1 else n_threads
    with threadpool_limits(limits=n_threads, user_api=None):
        tedana_workflow(**kwargs)


if __name__ == "__main__":
    _main()<|MERGE_RESOLUTION|>--- conflicted
+++ resolved
@@ -17,20 +17,6 @@
 from scipy import stats
 from threadpoolctl import threadpool_limits
 
-<<<<<<< HEAD
-from tedana import (
-    decay,
-    combine,
-    decomposition,
-    io,
-    metrics,
-    reporting,
-    selection,
-    utils,
-    __version__,
-)
-=======
->>>>>>> f42ba638
 import tedana.gscontrol as gsc
 from tedana import (
     __version__,
@@ -44,15 +30,7 @@
     utils,
 )
 from tedana.stats import computefeats2
-<<<<<<< HEAD
-from tedana.workflows.parser_utils import (
-    is_valid_file,
-    check_tedpca_value,
-    ContextFilter,
-)
-=======
 from tedana.workflows.parser_utils import check_tedpca_value, is_valid_file
->>>>>>> f42ba638
 
 LGR = logging.getLogger("GENERAL")
 RepLGR = logging.getLogger("REPORT")
@@ -123,29 +101,14 @@
         default=None,
     )
     optional.add_argument(
-<<<<<<< HEAD
-        "--prefix",
-        dest="prefix",
-        type=str,
-        help="Prefix for filenames generated.",
-        default="",
-=======
         "--prefix", dest="prefix", type=str, help="Prefix for filenames generated.", default=""
->>>>>>> f42ba638
     )
     optional.add_argument(
         "--convention",
         dest="convention",
         action="store",
         choices=["orig", "bids"],
-<<<<<<< HEAD
-        help=(
-            "Filenaming convention. bids will use "
-            "the latest BIDS derivatives version."
-        ),
-=======
         help=("Filenaming convention. bids will use the latest BIDS derivatives version."),
->>>>>>> f42ba638
         default="bids",
     )
     optional.add_argument(
@@ -169,11 +132,7 @@
         dest="combmode",
         action="store",
         choices=["t2s"],
-<<<<<<< HEAD
-        help=("Combination scheme for TEs: " "t2s (Posse 1999, default)"),
-=======
         help=("Combination scheme for TEs: t2s (Posse 1999, default)"),
->>>>>>> f42ba638
         default="t2s",
     )
     optional.add_argument(
@@ -193,7 +152,6 @@
         default="mdl",
     )
     optional.add_argument(
-<<<<<<< HEAD
         "--tree",
         dest="tree",
         help=(
@@ -205,8 +163,6 @@
         default="minimal",
     )
     optional.add_argument(
-=======
->>>>>>> f42ba638
         "--seed",
         dest="fixed_seed",
         metavar="INT",
@@ -246,14 +202,7 @@
         "--tedort",
         dest="tedort",
         action="store_true",
-<<<<<<< HEAD
-        help=(
-            "Orthogonalize rejected components w.r.t. "
-            "accepted components prior to denoising."
-        ),
-=======
         help=("Orthogonalize rejected components w.r.t. accepted components prior to denoising."),
->>>>>>> f42ba638
         default=False,
     )
     optional.add_argument(
@@ -284,15 +233,7 @@
         default=False,
     )
     optional.add_argument(
-<<<<<<< HEAD
-        "--png-cmap",
-        dest="png_cmap",
-        type=str,
-        help="Colormap for figures",
-        default="coolwarm",
-=======
         "--png-cmap", dest="png_cmap", type=str, help="Colormap for figures", default="coolwarm"
->>>>>>> f42ba638
     )
     optional.add_argument(
         "--verbose",
@@ -338,15 +279,7 @@
         default=False,
     )
     optional.add_argument(
-<<<<<<< HEAD
-        "--quiet",
-        dest="quiet",
-        help=argparse.SUPPRESS,
-        action="store_true",
-        default=False,
-=======
         "--quiet", dest="quiet", help=argparse.SUPPRESS, action="store_true", default=False
->>>>>>> f42ba638
     )
     optional.add_argument("-v", "--version", action="version", version=verstr)
     parser._action_groups.append(optional)
@@ -357,11 +290,7 @@
         dest="t2smap",
         metavar="FILE",
         type=lambda x: is_valid_file(parser, x),
-<<<<<<< HEAD
-        help=("Precalculated T2* map in the same space as " "the input data."),
-=======
         help=("Precalculated T2* map in the same space as the input data."),
->>>>>>> f42ba638
         default=None,
     )
     rerungrp.add_argument(
@@ -369,14 +298,7 @@
         dest="mixm",
         metavar="FILE",
         type=lambda x: is_valid_file(parser, x),
-<<<<<<< HEAD
-        help=(
-            "File containing mixing matrix. If not "
-            "provided, ME-PCA & ME-ICA is done."
-        ),
-=======
         help=("File containing mixing matrix. If not provided, ME-PCA & ME-ICA is done."),
->>>>>>> f42ba638
         default=None,
     )
     rerungrp.add_argument(
@@ -397,11 +319,7 @@
         metavar="INT",
         type=int,
         nargs="+",
-<<<<<<< HEAD
-        help=("List of manually accepted components. " "Requires --ctab and --mix."),
-=======
         help=("List of manually accepted components. Requires --ctab and --mix."),
->>>>>>> f42ba638
         default=None,
     )
 
@@ -417,12 +335,8 @@
     prefix="",
     fittype="loglin",
     combmode="t2s",
-<<<<<<< HEAD
-    tedpca="mdl",
     tree="minimal",
-=======
     tedpca="aic",
->>>>>>> f42ba638
     fixed_seed=42,
     maxit=500,
     maxrestart=10,
@@ -559,47 +473,8 @@
     extension = "tsv"
     start_time = datetime.datetime.now().strftime("%Y-%m-%dT%H%M%S")
     logname = op.join(out_dir, (basename + start_time + "." + extension))
-<<<<<<< HEAD
-
-    # set logging format
-    log_formatter = logging.Formatter(
-        "%(asctime)s\t%(name)-12s\t%(levelname)-8s\t%(message)s",
-        datefmt="%Y-%m-%dT%H:%M:%S",
-    )
-    text_formatter = logging.Formatter("%(message)s")
-
-    # set up logging file and open it for writing
-    log_handler = logging.FileHandler(logname)
-    log_handler.setFormatter(log_formatter)
-    # Removing handlers after basicConfig doesn't work, so we use filters
-    # for the relevant handlers themselves.
-    log_handler.addFilter(ContextFilter())
-    logging.root.addHandler(log_handler)
-    sh = logging.StreamHandler()
-    sh.addFilter(ContextFilter())
-    logging.root.addHandler(sh)
-
-    if quiet:
-        logging.root.setLevel(logging.WARNING)
-    elif debug:
-        logging.root.setLevel(logging.DEBUG)
-    else:
-        logging.root.setLevel(logging.INFO)
-
-    # Loggers for report and references
-    rep_handler = logging.FileHandler(repname)
-    rep_handler.setFormatter(text_formatter)
-    ref_handler = logging.FileHandler(refname)
-    ref_handler.setFormatter(text_formatter)
-    RepLGR.setLevel(logging.INFO)
-    RepLGR.addHandler(rep_handler)
-    RefLGR.setLevel(logging.INFO)
-    RefLGR.addHandler(ref_handler)
-
-=======
     utils.setup_loggers(logname, repname, refname, quiet=quiet, debug=debug)
 
->>>>>>> f42ba638
     LGR.info("Using output directory: {}".format(out_dir))
 
     # ensure tes are in appropriate format
@@ -699,21 +574,13 @@
         RepLGR.info("A user-defined mask was applied to the data.")
     elif t2smap and not mask:
         LGR.info("Using user-defined T2* map to generate mask")
-<<<<<<< HEAD
-        t2s_limited_sec = utils.load_image(t2smap)
-=======
         t2s_limited_sec = utils.reshape_niimg(t2smap)
->>>>>>> f42ba638
         t2s_limited = utils.sec2millisec(t2s_limited_sec)
         t2s_full = t2s_limited.copy()
         mask = (t2s_limited != 0).astype(int)
     elif t2smap and mask:
         LGR.info("Combining user-defined mask and T2* map to generate mask")
-<<<<<<< HEAD
-        t2s_limited_sec = utils.load_image(t2smap)
-=======
         t2s_limited_sec = utils.reshape_niimg(t2smap)
->>>>>>> f42ba638
         t2s_limited = utils.sec2millisec(t2s_limited_sec)
         t2s_full = t2s_limited.copy()
         mask = utils.reshape_niimg(mask)
@@ -727,12 +594,6 @@
             "nilearn's compute_epi_mask function."
         )
 
-<<<<<<< HEAD
-    # Create an adaptive mask with at least 3 good echoes.
-    mask, masksum = utils.make_adaptive_mask(catd, mask=mask, getsum=True, threshold=3)
-    LGR.debug("Retaining {}/{} samples".format(mask.sum(), n_samp))
-    io_generator.save_file(masksum, "adaptive mask img")
-=======
     # Create an adaptive mask with at least 1 good echo, for denoising
     mask_denoise, masksum_denoise = utils.make_adaptive_mask(
         catd,
@@ -755,35 +616,15 @@
         "the component classification procedure."
     )
     LGR.debug("Retaining {}/{} samples for classification".format(mask_clf.sum(), n_samp))
->>>>>>> f42ba638
 
     if t2smap is None:
         LGR.info("Computing T2* map")
         t2s_limited, s0_limited, t2s_full, s0_full = decay.fit_decay(
-<<<<<<< HEAD
-            catd, tes, mask, masksum, fittype
-=======
             catd, tes, mask_denoise, masksum_denoise, fittype
->>>>>>> f42ba638
         )
 
         # set a hard cap for the T2* map
         # anything that is 10x higher than the 99.5 %ile will be reset to 99.5 %ile
-<<<<<<< HEAD
-        cap_t2s = stats.scoreatpercentile(
-            t2s_limited.flatten(), 99.5, interpolation_method="lower"
-        )
-        LGR.debug(
-            "Setting cap on T2* map at {:.5f}s".format(utils.millisec2sec(cap_t2s))
-        )
-        t2s_limited[t2s_limited > cap_t2s * 10] = cap_t2s
-        io_generator.save_file(utils.millisec2sec(t2s_limited), "t2star img")
-        io_generator.save_file(s0_limited, "s0 img")
-
-        if verbose:
-            io_generator.save_file(utils.millisec2sec(t2s_full), "full t2star img")
-            io_generator.save_file(s0_full, "full s0 img")
-=======
         cap_t2s = stats.scoreatpercentile(t2s_full.flatten(), 99.5, interpolation_method="lower")
         LGR.debug("Setting cap on T2* map at {:.5f}s".format(utils.millisec2sec(cap_t2s)))
         t2s_full[t2s_full > cap_t2s * 10] = cap_t2s
@@ -793,7 +634,6 @@
         if verbose:
             io_generator.save_file(utils.millisec2sec(t2s_limited), "limited t2star img")
             io_generator.save_file(s0_limited, "limited s0 img")
->>>>>>> f42ba638
 
     # optimally combine data
     data_oc = combine.make_optcom(catd, tes, masksum_denoise, t2s=t2s_full, combmode=combmode)
@@ -811,13 +651,8 @@
             catd,
             data_oc,
             combmode,
-<<<<<<< HEAD
-            mask,
-            masksum,
-=======
             mask_clf,
             masksum_clf,
->>>>>>> f42ba638
             t2s_full,
             io_generator,
             tes=tes,
@@ -828,11 +663,7 @@
             low_mem=low_mem,
         )
         if verbose:
-<<<<<<< HEAD
-            io_generator.save_file(utils.unmask(dd, mask), "whitened img")
-=======
             io_generator.save_file(utils.unmask(dd, mask_clf), "whitened img")
->>>>>>> f42ba638
 
         # Perform ICA, calculate metrics, and apply decision tree
         # Restart when ICA fails to converge or too few BOLD components found
@@ -867,17 +698,12 @@
                 catd,
                 data_oc,
                 mmix,
-<<<<<<< HEAD
-                masksum,
-=======
                 masksum_clf,
->>>>>>> f42ba638
                 tes,
                 io_generator,
                 "ICA",
                 metrics=required_metrics,
             )
-<<<<<<< HEAD
             ica_selection = selection.automatic_selection(
                 comptable,
                 n_echos,
@@ -885,21 +711,11 @@
                 tree=tree
             )
             comptable = ica_selection.component_table
-=======
-            comptable, metric_metadata = selection.kundu_selection_v2(comptable, n_echos, n_vols)
-
->>>>>>> f42ba638
             n_bold_comps = comptable[comptable.classification == "accepted"].shape[0]
             if (n_restarts < maxrestart) and (n_bold_comps == 0):
                 LGR.warning("No BOLD components found. Re-attempting ICA.")
             elif n_bold_comps == 0:
-<<<<<<< HEAD
-                LGR.warning(
-                    "No BOLD components found, but maximum number of restarts reached."
-                )
-=======
                 LGR.warning("No BOLD components found, but maximum number of restarts reached.")
->>>>>>> f42ba638
                 keep_restarting = False
             else:
                 keep_restarting = False
@@ -929,26 +745,18 @@
                 catd,
                 data_oc,
                 mmix,
-<<<<<<< HEAD
-                masksum,
-=======
                 masksum_clf,
->>>>>>> f42ba638
                 tes,
                 io_generator,
                 "ICA",
                 metrics=required_metrics,
             )
-<<<<<<< HEAD
             ica_selection = selection.automatic_selection(
                 comptable,
                 n_echos,
                 n_vols,
                 tree=tree
             )
-=======
-            comptable, metric_metadata = selection.kundu_selection_v2(comptable, n_echos, n_vols)
->>>>>>> f42ba638
         else:
             LGR.info("Using supplied component table for classification")
             comptable = pd.read_table(ctab)
@@ -956,22 +764,12 @@
             comptable.loc[comptable.rationale.isna(), "rationale"] = ""
 
             if manacc is not None:
-<<<<<<< HEAD
-                comptable, metric_metadata = selection.manual_selection(
-                    comptable, acc=manacc
-                )
-=======
                 comptable, metric_metadata = selection.manual_selection(comptable, acc=manacc)
->>>>>>> f42ba638
 
     comp_names = comptable["Component"].values
     mixing_df = pd.DataFrame(data=mmix, columns=comp_names)
     io_generator.save_file(mixing_df, "ICA mixing tsv")
-<<<<<<< HEAD
-    betas_oc = utils.unmask(computefeats2(data_oc, mmix, mask), mask)
-=======
     betas_oc = utils.unmask(computefeats2(data_oc, mmix, mask_denoise), mask_denoise)
->>>>>>> f42ba638
     io_generator.save_file(betas_oc, "z-scored ICA components img")
 
     # Save component table and associated json
@@ -1014,25 +812,12 @@
         json.dump(decomp_metadata, fo, sort_keys=True, indent=4)
 
     if comptable[comptable.classification == "accepted"].shape[0] == 0:
-<<<<<<< HEAD
-        LGR.warning("No BOLD components detected! Please check data and " "results!")
-
-    mmix_orig = mmix.copy()
-    if tedort:
-        acc_idx = comptable.loc[
-            ~comptable.classification.str.contains("rejected")
-        ].index.values
-        rej_idx = comptable.loc[
-            comptable.classification.str.contains("rejected")
-        ].index.values
-=======
         LGR.warning("No BOLD components detected! Please check data and results!")
 
     mmix_orig = mmix.copy()
     if tedort:
         acc_idx = comptable.loc[~comptable.classification.str.contains("rejected")].index.values
         rej_idx = comptable.loc[comptable.classification.str.contains("rejected")].index.values
->>>>>>> f42ba638
         acc_ts = mmix[:, acc_idx]
         rej_ts = mmix[:, rej_idx]
         betas = np.linalg.lstsq(acc_ts, rej_ts, rcond=None)[0]
@@ -1053,11 +838,7 @@
 
     io.writeresults(
         data_oc,
-<<<<<<< HEAD
-        mask=mask,
-=======
         mask=mask_denoise,
->>>>>>> f42ba638
         comptable=comptable,
         mmix=mmix,
         n_vols=n_vols,
@@ -1065,11 +846,7 @@
     )
 
     if "mir" in gscontrol:
-<<<<<<< HEAD
-        gsc.minimum_image_regression(data_oc, mmix, mask, comptable, io_generator)
-=======
         gsc.minimum_image_regression(data_oc, mmix, mask_denoise, comptable, io_generator)
->>>>>>> f42ba638
 
     if verbose:
         io.writeresults_echoes(catd, mmix, mask_denoise, comptable, io_generator)
@@ -1094,11 +871,6 @@
     with open(io_generator.get_name("data description json"), "w") as fo:
         json.dump(derivative_metadata, fo, sort_keys=True, indent=4)
 
-<<<<<<< HEAD
-    LGR.info("Workflow completed")
-
-=======
->>>>>>> f42ba638
     RepLGR.info(
         "This workflow used numpy (Van Der Walt, Colbert, & "
         "Varoquaux, 2011), scipy (Jones et al., 2001), pandas "
@@ -1132,12 +904,7 @@
     )
 
     RepLGR.info(
-<<<<<<< HEAD
-        "This workflow also used the Dice similarity index "
-        "(Dice, 1945; Sørensen, 1948)."
-=======
         "This workflow also used the Dice similarity index " "(Dice, 1945; Sørensen, 1948)."
->>>>>>> f42ba638
     )
     RefLGR.info(
         "Dice, L. R. (1945). Measures of the amount of ecologic "
@@ -1161,13 +928,7 @@
         fo.write(report)
 
     if not no_reports:
-<<<<<<< HEAD
-        LGR.info(
-            "Making figures folder with static component maps and timecourse plots."
-        )
-=======
         LGR.info("Making figures folder with static component maps and timecourse plots.")
->>>>>>> f42ba638
 
         dn_ts, hikts, lowkts = io.denoise_ts(data_oc, mmix, mask_denoise, comptable)
 
@@ -1203,11 +964,6 @@
     utils.teardown_loggers()
     os.remove(refname)
 
-<<<<<<< HEAD
-    LGR.info("Workflow completed")
-
-=======
->>>>>>> f42ba638
 
 def _main(argv=None):
     """Tedana entry point"""
