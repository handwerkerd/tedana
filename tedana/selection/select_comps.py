"""
Functions to identify TE-dependent and TE-independent components.
"""
import os
import json
import logging
import pickle
import pkg_resources

from nilearn._utils import check_niimg
import numpy as np
from scipy import stats
from sklearn.cluster import DBSCAN

from tedana import utils
from tedana.selection._utils import (getelbow_cons, getelbow_mod,
                                     getelbow_aggr, do_svm)

LGR = logging.getLogger(__name__)
RESOURCES = pkg_resources.resource_filename('tedana', 'tests/data')


def selcomps(seldict, mmix, mask, ref_img, manacc, n_echos, t2s, s0, olevel=2,
             oversion=99, filecsdata=True, savecsdiag=True, strict_mode=False):
    """
    Labels ICA components to keep or remove from denoised data

    The selection process uses pre-calculated parameters for each ICA component
    inputted into this function in `seldict` such as
    Kappa (a T2* weighting metric), Rho (an S0 weighting metric), and variance
    explained. Additonal selection metrics are calculated within this function
    and then used to classify each component into one of four groups.

    Parameters
    ----------
    seldict : :obj:`dict`
        As output from `fitmodels_direct`
    mmix : (C x T) array_like
        Mixing matrix for converting input data to component space, where `C`
        is components and `T` is the number of volumes in the original data
    mask : (S) array_like
        Boolean mask array
    ref_img : :obj:`str` or img_like
        Reference image to dictate how outputs are saved to disk
    manacc : :obj:`list`
        Comma-separated list of indices of manually accepted components
    n_echos : :obj:`int`
        Number of echos in original data
    t2s : (S) array_like
        Estimated T2* map
    s0 : (S) array_like
        S0 map
    olevel : :obj:`int`, optional
        Default: 2
    oversion : :obj:`int`, optional
        Default: 99
    filecsdata: :obj:`bool`, optional
        Default: False
    savecsdiag: :obj:`bool`, optional
        Default: True
    strict_mode: :obj:`bool`, optional
        Default: False

    Returns
    -------
    acc : :obj:`list`
        Indices of accepted (BOLD) components in `mmix`
    rej : :obj:`list`
        Indices of rejected (non-BOLD) components in `mmix`
    midk : :obj:`list`
        Indices of mid-K (questionable) components in `mmix`
<<<<<<< HEAD
    ign : :obj:`list`
=======
        These components are typically removed from the data during denoising
    ign : list
>>>>>>> bfaec063
        Indices of ignored components in `mmix`
        Ignored components are considered to have too low variance to matter.
        They are not processed through the accept vs reject decision tree and
        are NOT removed during the denoising process

    Notes
    -----
    The selection algorithm used in this function is from work by prantikk
    It is from selcomps function in select_model_fft20e.py in
    version 3.2 of MEICA at:
    https://github.com/ME-ICA/me-ica/blob/b2781dd087ab9de99a2ec3925f04f02ce84f0adc/meica.libs/select_model_fft20e.py
    Many of the early publications using and evaulating the MEICA method used a
    different selection algorithm by prantikk. The final 2.5 version of that
    algorithm in the selcomps function in select_model.py at:
    https://github.com/ME-ICA/me-ica/blob/b2781dd087ab9de99a2ec3925f04f02ce84f0adc/meica.libs/select_model.py

    In both algorithms, the ICA component selection process uses multiple
    metrics that include: kappa, rho, variance explained, compent spatial
    weighting maps, noise and spatial frequency metrics, and measures of
    spatial overlap across metrics. The precise calculations may vary between
    algorithms. The most notable difference is that the v2.5 algorithm is a
    fixed decision tree where all sections were made based on whether
    combinations of metrics crossed various thresholds. In the v3.5 algorithm,
    clustering and support vector machines are also used to classify components
    based on how similar metrics in one component are similar to metrics in
    other components.
    """

    """
    handwerkerd and others are working to "hypercomment" this function to
    help everyone understand it sufficiently with the goal of eventually
    modularizing the algorithm. This is still a work-in-process with later
    sections not fully commented, some points of uncertainty are noted, and the
    summary of the full algorithm is not yet complete.

    There are sections of this code that calculate metrics that are used in
    the decision tree for the selection process and other sections that
    are part of the decision tree. Certain comments are prefaced with METRIC
    and variable names to make clear which are metrics and others are prefaced
    with SELECTION to make clear which are for applying metrics. METRICs tend
    to be summary values that contain a signal number per component.

    Note there are some variables that are calculated in one section of the code
    that are later transformed into another metric that is actually part of a
    selection criterion. This running list is an attempt to summarize
    intermediate metrics vs the metrics that are actually used in decision
    steps. For applied metrics that are made up of intermediate metrics defined
    in earlier sections of the code, the constituent metrics are noted. More
    metrics will be added to the applied metrics section as the commenting of
    this function continues.

    Intermediate Metrics:  seldict['F_S0_clmaps'] seldict['F_R2_clmaps']
        seldict['Br_clmaps_S0'] seldict['Br_clmaps_R2'] seldict['Z_maps']
        dice_tbl countnoise
        counts_FR2_Z tt_table mmix_kurt mmix_std
        spr fproj_arr_val fdist
        Rtz, Dz

    Applied Metrices:
        seldict['Rhos']
        seldict['Kappas']
        seldict['varex']
        countsigFS0
        countsigFR2
        fz (a combination of multiple z-scored metrics: tt_table,
            seldict['varex'], seldict['Kappa'], seldict['Rho'], countnoise,
            mmix_kurt, fdist)
        tt_table[:,0]
        spz (z score of spr)
        KRcut
    """

    """
    If seldict exists, save it into a pickle file called compseldata.pklbz
    that can be loaded directly into python for future analyses
    If seldict=None, load it from the pre-saved pickle file to use for the
    rest of this function
    """
    if filecsdata:
        import bz2
        if seldict is not None:
            LGR.info('Saving component selection data')
            with bz2.BZ2File('compseldata.pklbz', 'wb') as csstate_f:
                pickle.dump(seldict, csstate_f)
        else:
            try:
                with bz2.BZ2File('compseldata.pklbz', 'rb') as csstate_f:
                    seldict = pickle.load(csstate_f)
            except FileNotFoundError:
                LGR.warning('Failed to load component selection data')
                return None

    """
    List of components
    nc and ncl start out as an ordered list of the component numbers
    nc is constant throughout the function.
    ncl changes through his function as components are assigned to other
    categories (i.e. components that are classified as rejected are removed
    from ncl)
    """
    midk = []
    ign = []
    nc = np.arange(len(seldict['Kappas']))
    ncl = np.arange(len(seldict['Kappas']))

    """
    If user has specified components to accept manually, just assign those
    components to the accepted and rejected comp lists and end the function
    """
    if manacc:
        acc = sorted([int(vv) for vv in manacc.split(',')])
        midk = []
        rej = sorted(np.setdiff1d(ncl, acc))
        return acc, rej, midk, []  # Add string for ign

    """
    METRICS: countsigFS0 countsigFR2
    F_S0_clmaps & F_R2_clmaps are the thresholded & binarized clustered maps of
    significant fits for the separate S0 and R2 cross-echo models per component.
    Since the values are 0 or 1, the countsig variables are a count of the
    significant voxels per component.
    The cluster size is a function of the # of voxels in the mask.
    The cluster threshold is based on the # of echos acquired
    """
    countsigFS0 = seldict['F_S0_clmaps'].sum(0)
    countsigFR2 = seldict['F_R2_clmaps'].sum(0)
    countnoise = np.zeros(len(nc))

    """
    Make table of dice values
    METRICS: dice_tbl
    dice_FR2, dice_FS0 are calculated for each component and the concatenated
    values are in dice_tbl
    Br_clmaps_R2 and Br_clmaps_S0 are binarized clustered Z_maps.
    The volume being clustered is the rank order indices of the absolute value
    of the beta values for the fit between the optimally combined time series
    and the mixing matrix (i.e. the lowest beta value is 1 and the highest is
    the # of voxels).
    The cluster size is a function of the # of voxels in the mask.
    The cluster threshold are the voxels with beta ranks greater than
    countsigFS0 or countsigFR2 (i.e. roughly the same number of voxels will be
    in the countsig clusters as the ICA beta map clusters)
    These dice values are the Dice-Sorenson index for the Br_clmap_?? and the
    F_??_clmap.
    If handwerkerd understands this correctly, if the voxels with the above
    threshold F stats are clustered in the same voxels with the highest beta
    values, then the dice coefficient will be 1. If the thresholded F or betas
    aren't spatially clustered (i.e. the component map is less spatially smooth)
    or the clusters are in different locations (i.e. voxels with high betas
    are also noiser so they have lower F values), then the dice coefficients
    will be lower
    """
    dice_tbl = np.zeros([nc.shape[0], 2])
    for ii in ncl:
        dice_FR2 = utils.dice(utils.unmask(seldict['Br_clmaps_R2'][:, ii], mask)[t2s != 0],
                              seldict['F_R2_clmaps'][:, ii])
        dice_FS0 = utils.dice(utils.unmask(seldict['Br_clmaps_S0'][:, ii], mask)[t2s != 0],
                              seldict['F_S0_clmaps'][:, ii])
        dice_tbl[ii, :] = [dice_FR2, dice_FS0]  # step 3a here and above
    dice_tbl[np.isnan(dice_tbl)] = 0

    """
    Make table of noise gain
    METRICS: countnoise, counts_FR2_Z, tt_table
    (This is a bit confusing & is handwerkerd's attempt at making sense of this)
    seldict['Z_maps'] is the Fisher Z normalized beta fits for the optimally
    combined time series and the mixing matrix. Z_clmaps is a binarized cluster
    of Z_maps with the cluster size based on the # of voxels and the cluster
    threshold of 1.95. utils.andb is a sum of the True values in arrays so
    comp_noise_sel is true for voxels where the Z values are greater than 1.95
    but not part of a cluster of Z values that are greater than 1.95.
    Spatially unclustered voxels with high Z values could be considerd noisy.
    countnoise is the # of voxels per component where comp_noise_sel is true.

    counts_FR2_Z is the number of voxels with Z values above the threshold
    that are in clusters (signal) and the number outside of clusters (noise)

    tt_table is a bit confusing. For each component, the first index is
    some type of normalized, log10, signal/noise t statistic and the second is
    the p value for the signal/noise t statistic (for the R2 model).
    In general, these should be bigger t or have lower p values when most of
    the Z values above threshold are inside clusters.
    Because of the log10, values below 1 are negative, which is later used as
    a threshold. It doesn't seem like the p values are ever used.
    """
    tt_table = np.zeros([len(nc), 4])
    counts_FR2_Z = np.zeros([len(nc), 2])
    for ii in nc:
        comp_noise_sel = utils.andb([np.abs(seldict['Z_maps'][:, ii]) > 1.95,
                                     seldict['Z_clmaps'][:, ii] == 0]) == 2
        countnoise[ii] = np.array(comp_noise_sel, dtype=np.int).sum()
        noise_FR2_Z_mask = utils.unmask(comp_noise_sel, mask)[t2s != 0]
        noise_FR2_Z = np.log10(np.unique(seldict['F_R2_maps'][noise_FR2_Z_mask, ii]))
        signal_FR2_Z_mask = utils.unmask(seldict['Z_clmaps'][:, ii], mask)[t2s != 0] == 1
        signal_FR2_Z = np.log10(np.unique(seldict['F_R2_maps'][signal_FR2_Z_mask, ii]))
        counts_FR2_Z[ii, :] = [len(signal_FR2_Z), len(noise_FR2_Z)]
        ttest = stats.ttest_ind(signal_FR2_Z, noise_FR2_Z, equal_var=True)
        # avoid DivideByZero RuntimeWarning
        if signal_FR2_Z.size > 0 and noise_FR2_Z.size > 0:
            mwu = stats.norm.ppf(stats.mannwhitneyu(signal_FR2_Z, noise_FR2_Z)[1])
        else:
            mwu = -np.inf
        tt_table[ii, 0] = np.abs(mwu) * ttest[0] / np.abs(ttest[0])
        tt_table[ii, 1] = ttest[1]
    tt_table[np.isnan(tt_table)] = 0
    tt_table[np.isinf(tt_table[:, 0]), 0] = np.percentile(tt_table[~np.isinf(tt_table[:, 0]), 0],
                                                          98)

    """
    Time series derivative kurtosis
    METRICS: mmix_kurt and mmix_std
    Take the derivative of the time series for each component in the ICA
    mixing matrix and calculate the kurtosis & standard deviation.
    handwerkerd thinks these metrics are later used to calculate measures
    of time series spikiness and drift in the component time series.
    """
    mmix_dt = (mmix[:-1] - mmix[1:])
    mmix_kurt = stats.kurtosis(mmix_dt)
    mmix_std = np.std(mmix_dt, axis=0)

    """
    SELECTION #1 (prantikk labeled "Step 1")
    Reject anything that is obviously an artifact
    Obvious artifacts are components with Rho>Kappa or with more clustered,
    significant voxels for the S0 model than the R2 model
    """
    LGR.debug('Rejecting gross artifacts based on Rho/Kappa values and S0/R2 counts')
    rej = ncl[utils.andb([seldict['Rhos'] > seldict['Kappas'], countsigFS0 > countsigFR2]) > 0]
    ncl = np.setdiff1d(ncl, rej)

    """
    prantikk labeled "Step 2"
    Compute 3-D spatial FFT of Beta maps to detect high-spatial
    frequency artifacts

    METRIC spr, fproj_arr_val, fdist
    PSC is the mean centered beta map for each ICA component
    The FFT is sequentially calculated across each dimension of PSC & the max
    value is removed (probably the 0Hz bin). The maximum remaining frequency
    magnitude along the z dimenions is calculated leaving a 2D matrix.
    spr contains a count of the number of frequency bins in the 2D matrix where
    the frequency magnitude is greater than 4* the maximum freq in the matrix.
    spr is later z-normed across components into spz and this is actually used
    as a selection metric.
    handwerkerd interpretation: spr is bigger the more values of the fft are
    >1/4 the max. Thus, if you assume the highest mag bins are low frequency, &
    all components have roughly the same low freq power (i.e. a brain-shaped
    blob), then spr will be bigger the more high frequency bins have magnitudes
    that are more than 1/4 of the low frequency bins.

    fproj_arr_val is a flattened 1D vector of the 2D max projection fft
    of each component. This seems to be later used in an SVM to train on
    this value for rejected components to classify some remaining n_components
    as midk
    Note: fproj_arr is created here and is a ranked list of FFT values, but is
    not used anywhere in the code. Was fproj_arr_val supposed to contain this
    ranking?

    fdist isn't completely clear to handwerkerd yet but it looks like the fit of
    the fft of the spatial map to a Gaussian distribution. If so, then the
    worse the fit, the more high frequency power would be in the component
    """
    LGR.debug('Computing 3D spatial FFT of beta maps to detect high-spatial frequency artifacts')
    # spatial information is important so for NIFTI we convert back to 3D space
    if utils.get_dtype(ref_img) == 'NIFTI':
        dim1 = np.prod(check_niimg(ref_img).shape[:2])
    else:
        dim1 = mask.shape[0]
    fproj_arr = np.zeros([dim1, len(nc)])
    fproj_arr_val = np.zeros([dim1, len(nc)])
    spr = []
    fdist = []
    for ii in nc:
        # convert data back to 3D array
        if utils.get_dtype(ref_img) == 'NIFTI':
            tproj = utils.new_nii_like(ref_img, utils.unmask(seldict['PSC'],
                                                             mask)[:, ii]).get_data()
        else:
            tproj = utils.unmask(seldict['PSC'], mask)[:, ii]
        fproj = np.fft.fftshift(np.abs(np.fft.rfftn(tproj)))
        fproj_z = fproj.max(axis=-1)
        fproj[fproj == fproj.max()] = 0
        spr.append(np.array(fproj_z > fproj_z.max() / 4, dtype=np.int).sum())
        fproj_arr[:, ii] = stats.rankdata(fproj_z.flatten())
        fproj_arr_val[:, ii] = fproj_z.flatten()
        if utils.get_dtype(ref_img) == 'NIFTI':
            fprojr = np.array([fproj, fproj[:, :, ::-1]]).max(0)
            fdist.append(np.max([utils.fitgaussian(fproj.max(jj))[3:].max() for
                         jj in range(fprojr.ndim)]))
        else:
            fdist = np.load(os.path.join(RESOURCES, 'fdist.npy'))
    if type(fdist) is not np.ndarray:
        fdist = np.array(fdist)
    spr = np.array(spr)
    # import ipdb; ipdb.set_trace()

    """
    prantikk labelled Step 3
    Create feature space of component properties
    METRIC fz, spz, Rtz, Dz

    fz is matrix of multiple other metrics described above and calculated
    in this section. Most are all of these have one number per component and
    they are z-scored across components
    Attempted explanations in order:
    Tz: The z-scored t statistics of the spatial noisiness metric in tt_table
    Vz: The z-scored the natural log of the non-normalized variance explained
        of each component
    Ktz: The z-scored natural log of the Kappa values
    (the '/ 2' does not seem necessary beacuse it will be removed by z-scoring)
    KRr: The z-scored ratio of the natural log of Kappa / nat log of Rho
    (unclear why sometimes using stats.zcore and other times writing the eq out)
    cnz: The z-scored measure of a noisy voxel count where the noisy voxels are
         the voxels with large beta estimates, but aren't part of clusters
    Rz: z-scored rho values (why aren't this log scaled, like kappa in Ktz?)
    mmix_kurt: Probably a rough measure of the spikiness of each component's
        time series in the ICA mixing matrix
    fdist_z: z-score of fdist, which is probably a measure of high freq info
        in the spatial FFT of the components (with lower being more high freq?)

    NOT in fz:
    spz: Z-scored measure probably of how much high freq is in the data. Larger
        values mean more bins of the FFT have over 1/4 the power of the maximum
        bin (read about spr above for more info)
    Rtz: Z-scored natural log of the Rho values
    Dz: Z-scored Fisher Z transformed dice values of the overlap between
        clusters for the F stats and clusters of the ICA spatial beta maps with
        roughly the same number of voxels as in the clustered F maps.
        Dz saves this for the R2 model, there are also Dice coefs for the S0
        model in dice_tbl
    """
    LGR.debug('Creating feature space of component properties')
    fdist_pre = fdist.copy()
    fdist_pre[fdist > np.median(fdist) * 3] = np.median(fdist) * 3
    fdist_z = (fdist_pre - np.median(fdist_pre)) / fdist_pre.std()
    spz = (spr-spr.mean())/spr.std()
    Tz = (tt_table[:, 0] - tt_table[:, 0].mean()) / tt_table[:, 0].std()
    varex_ = np.log(seldict['varex'])
    Vz = (varex_-varex_.mean()) / varex_.std()
    Rz = (seldict['Rhos'] - seldict['Rhos'].mean()) / seldict['Rhos'].std()
    Ktz = np.log(seldict['Kappas']) / 2
    Ktz = (Ktz-Ktz.mean()) / Ktz.std()
    Rtz = np.log(seldict['Rhos']) / 2
    Rtz = (Rtz-Rtz.mean())/Rtz.std()
    KRr = stats.zscore(np.log(seldict['Kappas']) / np.log(seldict['Rhos']))
    cnz = (countnoise-countnoise.mean()) / countnoise.std()
    Dz = stats.zscore(np.arctanh(dice_tbl[:, 0] + 0.001))
    fz = np.array([Tz, Vz, Ktz, KRr, cnz, Rz, mmix_kurt, fdist_z])

    """
    METRICS Kcut, Rcut, KRcut, KRcutguesses, Khighelbowval
    Step 3: Make initial guess of where BOLD components are and use DBSCAN
    to exclude noise components and find a sample set of 'good' components
    """
    LGR.debug('Making initial guess of BOLD components')
    # The F threshold for the echo fit (based on the # of echos) for p<0.05
    #    p<0.025, and p<0.001 (Confirm this is accurate since the function
    #    contains a lookup table rather than a calculation)
    F05, F025, F01 = utils.getfbounds(n_echos)
    # epsmap is [index,level of overlap with dicemask,
    # number of high Rho components]
    epsmap = []
    Rhos_sorted = np.array(sorted(seldict['Rhos']))[::-1]
    """
    Make an initial guess as to number of good components based on
     consensus of control points across Rhos and Kappas
    For terminology later, typically getelbow _aggr > _mod > _cons
      though this might not be universally true. A more "inclusive" threshold
      has a lower kappa since that means more components are above that thresh
      and are likely to be accepted. For Rho, a more "inclusive" threshold is
      higher since that means fewer components will be rejected based on rho.
    KRcut seems weird to handwerkerd. I see that the thresholds are slightly
     shifted for kappa & rho later in the code, but why would we ever want to
     set a common threhsold reference point for both? These are two different
     elbows on two different data sets.
    """
    KRcutguesses = [getelbow_mod(seldict['Rhos']), getelbow_cons(seldict['Rhos']),
                    getelbow_aggr(seldict['Rhos']), getelbow_mod(seldict['Kappas']),
                    getelbow_cons(seldict['Kappas']), getelbow_aggr(seldict['Kappas'])]
    KRcut = np.median(KRcutguesses)
    """
    Also a bit weird to handwerkerd. This is the 75th percentile of Kappa F
    stats of the components with the 3 elbow selection criteria and the
    F states for 3 significance thresholds based on the # of echos.
    This is some type of way to get a significance criterion for a component
    fit, but it's include why this specific criterion is useful.
    """
    Khighelbowval = stats.scoreatpercentile([getelbow_mod(seldict['Kappas'], val=True),
                                             getelbow_cons(seldict['Kappas'], val=True),
                                             getelbow_aggr(seldict['Kappas'], val=True)] +
                                            list(utils.getfbounds(n_echos)),
                                            75, interpolation_method='lower')
    """
    Default to the most inclusive kappa threshold (_cons) unless:
    1. That threshold is more than twice the median of Kappa & Rho thresholds
    2. and the moderate elbow is more inclusive than a p=0.01
    handwerkerd: This actually seems like a way to avoid using the theoretically
       most liberal threshold only when there was a bad estimate and _mod is
       is more inclusive. My one concern is that it's an odd way to test that
       the _mod elbow is any better. Why not at least see if _mod < _cons?
    prantikk's orig comment for this section is:
      "only use exclusive when inclusive is extremely inclusive - double KRcut"
    """
    cond1 = getelbow_cons(seldict['Kappas']) > KRcut * 2
    cond2 = getelbow_mod(seldict['Kappas'], val=True) < F01
    if cond1 and cond2:
        Kcut = getelbow_mod(seldict['Kappas'], val=True)
    else:
        Kcut = getelbow_cons(seldict['Kappas'], val=True)
    """
    handwerkerd: The goal seems to be to maximize the rejected components
       based on the rho cut by defaulting to a lower Rcut value. Again, if
       that is the goal, why not just test if _mod < _cons?
    prantikk's orig comment for this section is:
        only use inclusive when exclusive is extremely exclusive - half KRcut
        (remember for Rho inclusive is higher, so want both Kappa and Rho
        to defaut to lower)
    """
    if getelbow_cons(seldict['Rhos']) > KRcut * 2:
        Rcut = getelbow_mod(seldict['Rhos'], val=True)
    # for above, consider something like:
    # min([getelbow_mod(Rhos,True),sorted(Rhos)[::-1][KRguess] ])
    else:
        Rcut = getelbow_cons(seldict['Rhos'], val=True)

    # Rcut should never be higher than Kcut (handwerkerd: not sure why)
    if Rcut > Kcut:
        Kcut = Rcut

    # KRelbow has a 2 for componts that are above the Kappa accept threshold
    # and below the rho reject threshold
    KRelbow = utils.andb([seldict['Kappas'] > Kcut, seldict['Rhos'] < Rcut])
    """
    Make guess of Kundu et al 2011 plus remove high frequencies,
    generally high variance, and high variance given low Kappa
    the first index of tt_table is a t static of a what handwerkerd thinks
      is a spatial noise metric. Since log10 of these values are taken the >0
      threshold means the metric is >1. tt_lim seems to be a fairly aggressive
      percentile that is then divided by 3.
    """
    tt_lim = stats.scoreatpercentile(tt_table[tt_table[:, 0] > 0, 0],
                                     75, interpolation_method='lower') / 3
    """
    KRguess is a list of components to potentially accept. it starts with a
      list of components that cross the Kcut and Rcut threshold and weren't
      previously rejected for other reasons. From that list, it removes more
      components based on several additional criteria:
      1. tt_table less than the tt_lim threshold (spatial noisiness metric)
      2. spz (a z-scored probably high spatial freq metric) >1
      3. Vz (a z-scored variance explained metric) >2
      4. If both (seems to be if a component has a relatively high variance
          the acceptance threshold for Kappa values is doubled):
         A. The variance explained is greater than half the KRcut highest
             variance component
        B. Kappa is less than twice Kcut
    """
    KRguess = np.setdiff1d(np.setdiff1d(nc[KRelbow == 2], rej),
                           np.union1d(nc[tt_table[:, 0] < tt_lim],
                           np.union1d(np.union1d(nc[spz > 1],
                                                 nc[Vz > 2]),
                                      nc[utils.andb([seldict['varex'] > 0.5 *
                                         sorted(seldict['varex'])[::-1][int(KRcut)],
                                                seldict['Kappas'] < 2*Kcut]) == 2])))
    guessmask = np.zeros(len(nc))
    guessmask[KRguess] = 1
    """
    Throw lower-risk bad components out based on 3 criteria all being true:
      1. tt_table (a spatial noisiness metric) <0
      2. A components variance explains is greater than the median variance
         explained
      3. The component index is greater than the KRcut index. Since the
          components are sorted by kappa, this is another kappa thresholding)
    """
    rejB = ncl[utils.andb([tt_table[ncl, 0] < 0,
                           seldict['varex'][ncl] > np.median(seldict['varex']), ncl > KRcut]) == 3]
    rej = np.union1d(rej, rejB)
    # adjust ncl again to only contain the remaining non-rejected components
    ncl = np.setdiff1d(ncl, rej)

    """
    This is where handwerkerd has paused in hypercommenting the function.
    """
    LGR.debug('Using DBSCAN to find optimal set of "good" BOLD components')
    for ii in range(20000):
        eps = .005 + ii * .005
        db = DBSCAN(eps=eps, min_samples=3).fit(fz.T)

        # it would be great to have descriptive names, here
        # DBSCAN found at least three non-noisy clusters
        cond1 = db.labels_.max() > 1
        # DBSCAN didn't detect more classes than the total # of components / 6
        cond2 = db.labels_.max() < len(nc) / 6
        # TODO: confirm if 0 is a special label for DBSCAN
        # my intuition here is that we're confirming DBSCAN labelled previously
        # rejected components as noise (i.e., no overlap between `rej` and
        # labelled DBSCAN components)
        cond3 = np.intersect1d(rej, nc[db.labels_ == 0]).shape[0] == 0
        # DBSCAN labelled less than half of the total components as noisy
        cond4 = np.array(db.labels_ == -1, dtype=int).sum() / float(len(nc)) < .5

        if cond1 and cond2 and cond3 and cond4:
            epsmap.append([ii, utils.dice(guessmask, db.labels_ == 0),
                           np.intersect1d(nc[db.labels_ == 0],
                           nc[seldict['Rhos'] > getelbow_mod(Rhos_sorted,
                                                             val=True)]).shape[0]])
        db = None

    epsmap = np.array(epsmap)
    LGR.debug('Found DBSCAN solutions for {}/20000 eps resolutions'.format(len(epsmap)))
    group0 = []
    dbscanfailed = False
    if len(epsmap) != 0:
        # Select index that maximizes Dice with guessmask but first
        # minimizes number of higher Rho components
        ii = int(epsmap[np.argmax(epsmap[epsmap[:, 2] == np.min(epsmap[:, 2]), 1], 0), 0])
        LGR.debug('Component selection tuning: {:.05f}'.format(epsmap[:, 1].max()))
        db = DBSCAN(eps=.005+ii*.005, min_samples=3).fit(fz.T)
        ncl = nc[db.labels_ == 0]
        ncl = np.setdiff1d(ncl, rej)
        ncl = np.setdiff1d(ncl, ncl[ncl > len(nc) - len(rej)])
        group0 = ncl.copy()
        group_n1 = nc[db.labels_ == -1]
        to_clf = np.setdiff1d(nc, np.union1d(ncl, rej))

    if len(group0) == 0 or len(group0) < len(KRguess) * .5:
        dbscanfailed = True
        LGR.debug('DBSCAN guess failed; using elbow guess method instead')
        ncl = np.setdiff1d(np.setdiff1d(nc[KRelbow == 2], rej),
                           np.union1d(nc[tt_table[:, 0] < tt_lim],
                           np.union1d(np.union1d(nc[spz > 1],
                                      nc[Vz > 2]),
                                      nc[utils.andb([seldict['varex'] > 0.5 *
                                                     sorted(seldict['varex'])[::-1][int(KRcut)],
                                                     seldict['Kappas'] < 2 * Kcut]) == 2])))
        group0 = ncl.copy()
        group_n1 = []
        to_clf = np.setdiff1d(nc, np.union1d(group0, rej))

    if len(group0) < 2 or (len(group0) < 4 and float(len(rej))/len(group0) > 3):
        LGR.warning('Extremely limited reliable BOLD signal space! '
                    'Not filtering components beyond BOLD/non-BOLD guesses.')
        midkfailed = True
        min_acc = np.array([])
        if len(group0) != 0:
            # For extremes, building in a 20% tolerance
            toacc_hi = np.setdiff1d(nc[utils.andb([fdist <= np.max(fdist[group0]),
                                                   seldict['Rhos'] < F025, Vz > -2]) == 3],
                                    np.union1d(group0, rej))
            min_acc = np.union1d(group0, toacc_hi)
            to_clf = np.setdiff1d(nc, np.union1d(min_acc, rej))
        else:
            toacc_hi = []
            min_acc = []
        diagstep_keys = ['Rejected components', 'Kappa-Rho cut point',
                         'Kappa cut point', 'Rho cut point', 'DBSCAN failed to converge',
                         'Mid-Kappa failed (limited BOLD signal)', 'Kappa-Rho guess',
                         'min_acc', 'toacc_hi']
        diagstep_vals = [list(rej), KRcut, Kcut, Rcut, dbscanfailed,
                         midkfailed, list(KRguess), list(min_acc), list(toacc_hi)]
        with open('csstepdata.json', 'w') as ofh:
            json.dump(dict(zip(diagstep_keys, diagstep_vals)), ofh,
                      indent=4, sort_keys=True, default=str)
        return list(sorted(min_acc)), list(sorted(rej)), [], list(sorted(to_clf))

    # Find additional components to reject based on Dice - doing this here
    # since Dice is a little unstable, need to reference group0
    rej_supp = []
    dice_rej = False
    if not dbscanfailed and len(rej) + len(group0) < 0.75 * len(nc):
        dice_rej = True
        rej_supp = np.setdiff1d(np.setdiff1d(np.union1d(rej,
                                                        nc[dice_tbl[nc, 0] <= dice_tbl[nc, 1]]),
                                             group0), group_n1)
        rej = np.union1d(rej, rej_supp)

    # Temporal features
    # larger is worse - spike
    mmix_kurt_z = (mmix_kurt-mmix_kurt[group0].mean()) / mmix_kurt[group0].std()
    # smaller is worse - drift
    mmix_std_z = -1 * ((mmix_std-mmix_std[group0].mean()) / mmix_std[group0].std())
    mmix_kurt_z_max = np.max([mmix_kurt_z, mmix_std_z], 0)

    """
    Step 2: Classifiy midk and ignore using separte SVMs for
    different variance regimes
    # To render hyperplane:
    min_x = np.min(spz2);max_x=np.max(spz2)
    # plotting separating hyperplane
        ww = clf_.coef_[0]
        aa = -ww[0] / ww[1]
        # make sure the next line is long enough
        xx = np.linspace(min_x - 2, max_x + 2)
        yy = aa * xx - (clf_.intercept_[0]) / ww[1]
        plt.plot(xx, yy, '-')
    """
    LGR.debug('Attempting to classify midk components')
    # Tried getting rid of accepting based on SVM altogether,
    # now using only rejecting
    toacc_hi = np.setdiff1d(nc[utils.andb([fdist <= np.max(fdist[group0]),
                               seldict['Rhos'] < F025, Vz > -2]) == 3],
                            np.union1d(group0, rej))
    toacc_lo = np.intersect1d(to_clf,
                              nc[utils.andb([spz < 1, Rz < 0, mmix_kurt_z_max < 5,
                                             Dz > -1, Tz > -1, Vz < 0, seldict['Kappas'] >= F025,
                                             fdist < 3 * np.percentile(fdist[group0], 98)]) == 8])
    midk_clf, clf_ = do_svm(fproj_arr_val[:, np.union1d(group0, rej)].T,
                            [0] * len(group0) + [1] * len(rej),
                            fproj_arr_val[:, to_clf].T,
                            svmtype=2)
    midk = np.setdiff1d(to_clf[utils.andb([midk_clf == 1, seldict['varex'][to_clf] >
                                           np.median(seldict['varex'][group0])]) == 2],
                        np.union1d(toacc_hi, toacc_lo))

    # only use SVM to augment toacc_hi only if toacc_hi isn't already
    # conflicting with SVM choice
    if len(np.intersect1d(to_clf[utils.andb([midk_clf == 1,
                                             Vz[to_clf] > 0]) == 2], toacc_hi)) == 0:
        svm_acc_fail = True
        toacc_hi = np.union1d(toacc_hi, to_clf[midk_clf == 0])
    else:
        svm_acc_fail = False

    """
    Step 3: Compute variance associated with low T2* areas
    (e.g. draining veins and low T2* areas)
    # To write out veinmask
    veinout = np.zeros(t2s.shape)
    veinout[t2s!=0] = veinmaskf
    utils.filewrite(veinout, 'veinmaskf', ref_img)
    veinBout = utils.unmask(veinmaskB, mask)
    utils.filewrite(veinBout, 'veins50', ref_img)
    """
    LGR.debug('Computing variance associated with low T2* areas (e.g., draining veins)')
    tsoc_B_Zcl = np.zeros(seldict['tsoc_B'].shape)
    tsoc_B_Zcl[seldict['Z_clmaps'] != 0] = np.abs(seldict['tsoc_B'])[seldict['Z_clmaps'] != 0]
    sig_B = [stats.scoreatpercentile(tsoc_B_Zcl[tsoc_B_Zcl[:, ii] != 0, ii], 25)
             if len(tsoc_B_Zcl[tsoc_B_Zcl[:, ii] != 0, ii]) != 0
             else 0 for ii in nc]
    sig_B = np.abs(seldict['tsoc_B']) > np.tile(sig_B, [seldict['tsoc_B'].shape[0], 1])

    veinmask = utils.andb([t2s < stats.scoreatpercentile(t2s[t2s != 0], 15,
                                                         interpolation_method='lower'),
                           t2s != 0]) == 2
    veinmaskf = veinmask[mask]
    veinR = np.array(sig_B[veinmaskf].sum(0),
                     dtype=float) / sig_B[~veinmaskf].sum(0)
    veinR[np.isnan(veinR)] = 0

    veinc = np.union1d(rej, midk)
    rej_veinRZ = ((veinR-veinR[veinc].mean())/veinR[veinc].std())[veinc]
    rej_veinRZ[rej_veinRZ < 0] = 0
    rej_veinRZ[countsigFR2[veinc] > np.array(veinmaskf, dtype=int).sum()] = 0
    t2s_lim = [stats.scoreatpercentile(t2s[t2s != 0], 50,
                                       interpolation_method='lower'),
               stats.scoreatpercentile(t2s[t2s != 0], 80,
                                       interpolation_method='lower') / 2]
    phys_var_zs = []
    for t2sl_i in range(len(t2s_lim)):
        t2sl = t2s_lim[t2sl_i]
        veinW = sig_B[:, veinc]*np.tile(rej_veinRZ, [sig_B.shape[0], 1])
        veincand = utils.unmask(utils.andb([s0[t2s != 0] < np.median(s0[t2s != 0]),
                                t2s[t2s != 0] < t2sl]) >= 1,
                                t2s != 0)[mask]
        veinW[~veincand] = 0
        invein = veinW.sum(axis=1)[(utils.unmask(veinmaskf, mask) *
                                    utils.unmask(veinW.sum(axis=1) > 1, mask))[mask]]
        minW = 10 * (np.log10(invein).mean()) - 1 * 10**(np.log10(invein).std())
        veinmaskB = veinW.sum(axis=1) > minW
        tsoc_Bp = seldict['tsoc_B'].copy()
        tsoc_Bp[tsoc_Bp < 0] = 0
        vvex = np.array([(tsoc_Bp[veinmaskB, ii]**2.).sum() /
                         (tsoc_Bp[:, ii]**2.).sum() for ii in nc])
        group0_res = np.intersect1d(KRguess, group0)
        phys_var_zs.append((vvex - vvex[group0_res].mean()) / vvex[group0_res].std())
        veinBout = utils.unmask(veinmaskB, mask)
        utils.filewrite(veinBout.astype(float), 'veins_l%i' % t2sl_i, ref_img)

    # Mask to sample veins
    phys_var_z = np.array(phys_var_zs).max(0)
    Vz2 = (varex_ - varex_[group0].mean())/varex_[group0].std()

    """
    Step 4: Learn joint TE-dependence spatial and temporal models to move
    remaining artifacts to ignore class
    """
    LGR.debug('Learning joint TE-dependence spatial/temporal models to ignore remaining artifacts')

    to_ign = []

    minK_ign = np.max([F05, getelbow_cons(seldict['Kappas'], val=True)])
    newcest = len(group0) + len(toacc_hi[seldict['Kappas'][toacc_hi] > minK_ign])
    phys_art = np.setdiff1d(nc[utils.andb([phys_var_z > 3.5,
                                           seldict['Kappas'] < minK_ign]) == 2], group0)
    rank_diff = stats.rankdata(phys_var_z) - stats.rankdata(seldict['Kappas'])
    phys_art = np.union1d(np.setdiff1d(nc[utils.andb([phys_var_z > 2, rank_diff > newcest / 2,
                                                      Vz2 > -1]) == 3],
                                       group0), phys_art)
    # Want to replace field_art with an acf/SVM based approach
    # instead of a kurtosis/filter one
    field_art = np.setdiff1d(nc[utils.andb([mmix_kurt_z_max > 5,
                                            seldict['Kappas'] < minK_ign]) == 2], group0)
    field_art = np.union1d(np.setdiff1d(nc[utils.andb([mmix_kurt_z_max > 2,
                                           (stats.rankdata(mmix_kurt_z_max) -
                                            stats.rankdata(seldict['Kappas'])) > newcest / 2,
                                           Vz2 > 1, seldict['Kappas'] < F01]) == 4],
                                        group0), field_art)
    field_art = np.union1d(np.setdiff1d(nc[utils.andb([mmix_kurt_z_max > 3,
                                                       Vz2 > 3, seldict['Rhos'] >
                                                       np.percentile(seldict['Rhos'][group0],
                                                                     75)]) == 3],
                                        group0), field_art)
    field_art = np.union1d(np.setdiff1d(nc[utils.andb([mmix_kurt_z_max > 5, Vz2 > 5]) == 2],
                                        group0), field_art)
    misc_art = np.setdiff1d(nc[utils.andb([(stats.rankdata(Vz) -
                                            stats.rankdata(Ktz)) > newcest / 2,
                            seldict['Kappas'] < Khighelbowval]) == 2], group0)
    ign_cand = np.unique(list(field_art)+list(phys_art)+list(misc_art))
    midkrej = np.union1d(midk, rej)
    to_ign = np.setdiff1d(list(ign_cand), midkrej)
    toacc = np.union1d(toacc_hi, toacc_lo)
    ncl = np.setdiff1d(np.union1d(ncl, toacc), np.union1d(to_ign, midkrej))
    ign = np.setdiff1d(nc, list(ncl) + list(midk) + list(rej))
    orphan = np.setdiff1d(nc, list(ncl) + list(to_ign) + list(midk) + list(rej))

    # Last ditch effort to save some transient components
    if not strict_mode:
        Vz3 = (varex_ - varex_[ncl].mean())/varex_[ncl].std()
        ncl = np.union1d(ncl, np.intersect1d(orphan,
                                             nc[utils.andb([seldict['Kappas'] > F05,
                                                            seldict['Rhos'] < F025,
                                                            seldict['Kappas'] > seldict['Rhos'],
                                                            Vz3 <= -1,
                                                            Vz3 > -3,
                                                            mmix_kurt_z_max < 2.5]) == 6]))
        ign = np.setdiff1d(nc, list(ncl)+list(midk)+list(rej))
        orphan = np.setdiff1d(nc, list(ncl) + list(to_ign) + list(midk) + list(rej))

    if savecsdiag:
        diagstep_keys = ['Rejected components', 'Kappa-Rho cut point', 'Kappa cut',
                         'Rho cut', 'DBSCAN failed to converge', 'Kappa-Rho guess',
                         'Dice rejected', 'rej_supp', 'to_clf',
                         'Mid-kappa components', 'svm_acc_fail', 'toacc_hi', 'toacc_lo',
                         'Field artifacts', 'Physiological artifacts',
                         'Miscellaneous artifacts', 'ncl', 'Ignored components']
        diagstep_vals = [list(rej), KRcut.item(), Kcut.item(), Rcut.item(),
                         dbscanfailed, list(KRguess), dice_rej,
                         list(rej_supp), list(to_clf), list(midk),
                         svm_acc_fail, list(toacc_hi), list(toacc_lo),
                         list(field_art), list(phys_art),
                         list(misc_art), list(ncl), list(ign)]

        with open('csstepdata.json', 'w') as ofh:
            json.dump(dict(zip(diagstep_keys, diagstep_vals)), ofh,
                      indent=4, sort_keys=True, default=str)
        allfz = np.array([Tz, Vz, Ktz, KRr, cnz, Rz, mmix_kurt, fdist_z])
        np.savetxt('csdata.txt', allfz)

    return list(sorted(ncl)), list(sorted(rej)), list(sorted(midk)), list(sorted(ign))<|MERGE_RESOLUTION|>--- conflicted
+++ resolved
@@ -69,12 +69,8 @@
         Indices of rejected (non-BOLD) components in `mmix`
     midk : :obj:`list`
         Indices of mid-K (questionable) components in `mmix`
-<<<<<<< HEAD
+        These components are typically removed from the data during denoising
     ign : :obj:`list`
-=======
-        These components are typically removed from the data during denoising
-    ign : list
->>>>>>> bfaec063
         Indices of ignored components in `mmix`
         Ignored components are considered to have too low variance to matter.
         They are not processed through the accept vs reject decision tree and
