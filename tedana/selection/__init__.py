--- conflicted
+++ resolved
@@ -1,12 +1,7 @@
 # emacs: -*- mode: python-mode; py-indent-offset: 4; tab-width: 4; indent-tabs-mode: nil -*-
 # ex: set sts=4 ts=4 sw=4 et:
 
-<<<<<<< HEAD
+from .tedica import automatic_selection, manual_selection
 from .tedpca import kundu_tedpca
-from .tedica import automatic_selection, manual_selection
-=======
-from .tedica import kundu_selection_v2, manual_selection
-from .tedpca import kundu_tedpca
->>>>>>> f42ba638
 
 __all__ = ["kundu_tedpca", "kundu_selection_v2", "manual_selection"]