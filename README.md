# tedana: TE Dependent ANAlysis

The ``tedana`` package is part of the ME-ICA pipeline, performing TE-dependent
analysis of multi-echo functional magnetic resonance imaging (fMRI) data.
``TE``-``de``pendent ``ana``lysis (``tedana``) is a Python module for denoising
multi-echo functional magnetic resonance imaging (fMRI) data.

[![Latest Version](https://img.shields.io/pypi/v/tedana.svg)](https://pypi.python.org/pypi/tedana/)
[![PyPI - Python Version](https://img.shields.io/pypi/pyversions/tedana.svg)](https://pypi.python.org/pypi/tedana/)
[![DOI](https://zenodo.org/badge/110845855.svg)](https://zenodo.org/badge/latestdoi/110845855)
[![License](https://img.shields.io/badge/License-LGPL%202.0-blue.svg)](https://opensource.org/licenses/LGPL-2.1)
[![CircleCI](https://circleci.com/gh/ME-ICA/tedana.svg?style=shield)](https://circleci.com/gh/ME-ICA/tedana)
[![Documentation Status](https://readthedocs.org/projects/tedana/badge/?version=latest)](http://tedana.readthedocs.io/en/latest/?badge=latest)
[![Codecov](https://codecov.io/gh/me-ica/tedana/branch/master/graph/badge.svg)](https://codecov.io/gh/me-ica/tedana)
[![Join the chat at https://gitter.im/ME-ICA/tedana](https://badges.gitter.im/ME-ICA/tedana.svg)](https://gitter.im/ME-ICA/tedana?utm_source=badge&utm_medium=badge&utm_campaign=pr-badge&utm_content=badge)

## About

``tedana`` originally came about as a part of the [ME-ICA](https://github.com/me-ica/me-ica) pipeline.
The ME-ICA pipeline originally performed both pre-processing and TE-dependent
analysis of multi-echo fMRI data; however, ``tedana`` now assumes that you're
working with data which has been previously preprocessed.

![http://tedana.readthedocs.io/](https://user-images.githubusercontent.com/7406227/40031156-57b7cbb8-57bc-11e8-8c51-5b29f2e86a48.png)

More information and documentation can be found at https://tedana.readthedocs.io/.

## Installation

You'll need to set up a working development environment to use `tedana`.
To set up a local environment, you will need Python >=3.6 and the following packages will need to be installed:

<<<<<<< HEAD
[mdp](https://pypi.org/project/MDP/)  
[numpy](http://www.numpy.org/)   
[scikit-learn](http://scikit-learn.org/stable/)   
[scipy](https://www.scipy.org/)    
[nilearn](https://nilearn.github.io/)     
[nibabel>=2.1.0](http://nipy.org/nibabel/)      
=======
[numpy](http://www.numpy.org/)
[scipy](https://www.scipy.org/)
[scikit-learn](http://scikit-learn.org/stable/)
[nilearn](https://nilearn.github.io/)
[nibabel>=2.1.0](http://nipy.org/nibabel/)
>>>>>>> 0b745300

You can then install `tedana` with

```bash
pip install tedana
```

### Creating a miniconda environment for use with `tedana`
In using `tedana`, you can optionally configure [a conda environment](https://conda.io/docs/user-guide/tasks/manage-environments.html).

We recommend using [miniconda3](https://conda.io/miniconda.html).
After installation, you can use the following commands to create an environment for `tedana`:

```bash
conda create -n ENVIRONMENT_NAME python=3 pip mdp numpy scikit-learn scipy nilearn nibabel
source activate ENVIRONMENT_NAME
pip install tedana
```

`tedana` will then be available in your path.
This will also allow any previously existing tedana installations to remain untouched.

To exit this conda environment, use

```bash
source deactivate
```

## Getting involved

We :yellow_heart: new contributors!
To get started, check out [our contributing guidelines](https://github.com/ME-ICA/tedana/blob/master/CONTRIBUTING.md).

Want to learn more about our plans for developing ``tedana``?
Have a question, comment, or suggestion?
Open or comment on one of [our issues](https://github.com/ME-ICA/tedana/issues)!

We ask that all contributions to ``tedana`` respect our [code of conduct](https://github.com/ME-ICA/tedana/blob/master/CODE_OF_CONDUCT.md).<|MERGE_RESOLUTION|>--- conflicted
+++ resolved
@@ -30,20 +30,11 @@
 You'll need to set up a working development environment to use `tedana`.
 To set up a local environment, you will need Python >=3.6 and the following packages will need to be installed:
 
-<<<<<<< HEAD
-[mdp](https://pypi.org/project/MDP/)  
-[numpy](http://www.numpy.org/)   
-[scikit-learn](http://scikit-learn.org/stable/)   
-[scipy](https://www.scipy.org/)    
-[nilearn](https://nilearn.github.io/)     
-[nibabel>=2.1.0](http://nipy.org/nibabel/)      
-=======
 [numpy](http://www.numpy.org/)
 [scipy](https://www.scipy.org/)
 [scikit-learn](http://scikit-learn.org/stable/)
 [nilearn](https://nilearn.github.io/)
 [nibabel>=2.1.0](http://nipy.org/nibabel/)
->>>>>>> 0b745300
 
 You can then install `tedana` with
 
